#!/bin/bash

<<<<<<< HEAD
BUNDLE_VERSION=0.3.50
=======
BUNDLE_VERSION=0.3.51
>>>>>>> 9bbdc824

# OS Check. Put here because here is where we download the precompiled
# bundles that are arch specific.
UNAME=$(uname)
if [ "$UNAME" != "Linux" -a "$UNAME" != "Darwin" ] ; then
    echo "Sorry, this OS is not supported."
    exit 1
fi

if [ "$UNAME" = "Darwin" ] ; then
    if [ "i386" != "$(uname -p)" -o "1" != "$(sysctl -n hw.cpu64bit_capable 2>/dev/null || echo 0)" ] ; then

        # Can't just test uname -m = x86_64, because Snow Leopard can
        # return other values.
        echo "Only 64-bit Intel processors are supported at this time."
        exit 1
    fi
    ARCH="x86_64"
elif [ "$UNAME" = "Linux" ] ; then
    ARCH="$(uname -m)"
    if [ "$ARCH" != "i686" -a "$ARCH" != "x86_64" ] ; then
        echo "Unsupported architecture: $ARCH"
        echo "Meteor only supports i686 and x86_64 for now."
        exit 1
    fi
fi
PLATFORM="${UNAME}_${ARCH}"

# Find the script dir, following one level of symlink. Note that symlink
# can be relative or absolute. Too bad 'readlink -f' is not portable.
ORIG_DIR=$(pwd)
cd "$(dirname "$0")"
if [ -L "$(basename "$0")" ] ; then
    cd "$(dirname $(readlink $(basename "$0") ) )"
fi
SCRIPT_DIR=$(pwd -P)
cd "$ORIG_DIR"



function install_dev_bundle {
    set -e
    trap "echo Failed to install dependency kit." EXIT

    TARBALL="dev_bundle_${PLATFORM}_${BUNDLE_VERSION}.tar.gz"
    BUNDLE_TMPDIR="$SCRIPT_DIR/dev_bundle.xxx"

    rm -rf "$BUNDLE_TMPDIR"
    mkdir "$BUNDLE_TMPDIR"

    # fyi: URL duplicated in packages/dev-bundle-fetcher/dev-bundle
    DEV_BUNDLE_URL_ROOT="https://d3sqy0vbqsdhku.cloudfront.net/"
    # If you set $USE_TEST_DEV_BUNDLE_SERVER then we will download
    # dev bundles copied by copy-dev-bundle-from-jenkins.sh without --prod.
    # It still only does this if the version number has changed
    # (setting it won't cause it to automatically delete a prod dev bundle).
    if [ -n "$USE_TEST_DEV_BUNDLE_SERVER" ] ; then
        DEV_BUNDLE_URL_ROOT="https://s3.amazonaws.com/com.meteor.static/test/"
    fi

    if [ -f "$SCRIPT_DIR/$TARBALL" ] ; then
        echo "Skipping download and installing kit from $SCRIPT_DIR/$TARBALL" >&2
        tar -xzf "$SCRIPT_DIR/$TARBALL" -C "$BUNDLE_TMPDIR"
    elif [ -n "$SAVE_DEV_BUNDLE_TARBALL" ] ; then
        # URL duplicated in tools/server/target.sh.in
        curl -# "$DEV_BUNDLE_URL_ROOT$TARBALL" >"$SCRIPT_DIR/$TARBALL"
        tar -xzf "$SCRIPT_DIR/$TARBALL" -C "$BUNDLE_TMPDIR"
    else
        curl -# "$DEV_BUNDLE_URL_ROOT$TARBALL" | tar -xzf - -C "$BUNDLE_TMPDIR"
    fi

    test -x "${BUNDLE_TMPDIR}/bin/node" # bomb out if it didn't work, eg no net

    # Delete old dev bundle and rename the new one on top of it.
    rm -rf "$SCRIPT_DIR/dev_bundle"
    mv "$BUNDLE_TMPDIR" "$SCRIPT_DIR/dev_bundle"

    echo "Installed dependency kit v${BUNDLE_VERSION} in dev_bundle." >&2
    echo >&2

    trap - EXIT
    set +e
}


if [ -d "$SCRIPT_DIR/.git" ] || [ -f "$SCRIPT_DIR/.git" ]; then
    # In a checkout.
    if [ ! -d "$SCRIPT_DIR/dev_bundle" ] ; then
        echo "It's the first time you've run Meteor from a git checkout." >&2
        echo "I will download a kit containing all of Meteor's dependencies." >&2
        install_dev_bundle
    elif [ ! -f "$SCRIPT_DIR/dev_bundle/.bundle_version.txt" ] ||
        grep -qvx "$BUNDLE_VERSION" "$SCRIPT_DIR/dev_bundle/.bundle_version.txt" ; then
        echo "Your dependency kit is out of date. I will download the new one." >&2
        install_dev_bundle
    fi
fi

DEV_BUNDLE="$SCRIPT_DIR/dev_bundle"
METEOR="$SCRIPT_DIR/tools/main.js"


# Bump our file descriptor ulimit as high as it will go. This is a
# temporary workaround for dependancy watching holding open too many
# files: https://app.asana.com/0/364581412985/472479912325
if [ "$(ulimit -n)" != "unlimited" ] ; then
    ulimit -n 16384 > /dev/null 2>&1 || \
    ulimit -n 8192 > /dev/null 2>&1 || \
    ulimit -n 4096 > /dev/null 2>&1 || \
    ulimit -n 2048 > /dev/null 2>&1 || \
    ulimit -n 1024 > /dev/null 2>&1 || \
    ulimit -n 512 > /dev/null 2>&1
fi

# We used to set $NODE_PATH here to include the node_modules from the dev
# bundle, but now we just get them from the symlink at tools/node_modules. This
# is better because node_modules directories found via the ancestor walk from
# the script take precedence over $NODE_PATH; it used to be that users would
# screw up their meteor installs by have a ~/node_modules

exec "$DEV_BUNDLE/bin/node" "$METEOR" "$@"<|MERGE_RESOLUTION|>--- conflicted
+++ resolved
@@ -1,10 +1,6 @@
 #!/bin/bash
 
-<<<<<<< HEAD
 BUNDLE_VERSION=0.3.50
-=======
-BUNDLE_VERSION=0.3.51
->>>>>>> 9bbdc824
 
 # OS Check. Put here because here is where we download the precompiled
 # bundles that are arch specific.
