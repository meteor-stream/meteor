// Publish the current client versions to the client.  When a client
// sees the subscription change and that there is a new version of the
// client available on the server, it can reload.
//
// By default there are two current client versions. The refreshable client
// version is identified by a hash of the client resources seen by the browser
// that are refreshable, such as CSS, while the non refreshable client version
// is identified by a hash of the rest of the client assets
// (the HTML, code, and static files in the `public` directory).
//
// If the environment variable `AUTOUPDATE_VERSION` is set it will be
// used as the client id instead.  You can use this to control when
// the client reloads.  For example, if you want to only force a
// reload on major changes, you can use a custom AUTOUPDATE_VERSION
// which you only change when something worth pushing to clients
// immediately happens.
//
// The server publishes a `meteor_autoupdate_clientVersions`
// collection. There are two documents in this collection, a document
// with _id 'version' which represnets the non refreshable client assets,
// and a document with _id 'version-refreshable' which represents the
// refreshable client assets. Each document has a 'version' field
// which is equivalent to the hash of the relevant assets. The refreshable
// document also contains a list of the refreshable assets, so that the client
// can swap in the new assets without forcing a page refresh. Clients can
// observe changes on these documents to detect when there is a new
// version available.
//
// In this implementation only two documents are present in the collection
// the current refreshable client version and the current nonRefreshable client
// version.  Developers can easily experiment with different versioning and
// updating models by forking this package.

var Future = Npm.require("fibers/future");

Autoupdate = {};

// The collection of acceptable client versions.
ClientVersions = new Mongo.Collection("meteor_autoupdate_clientVersions",
  { connection: null });

// The client hash includes __meteor_runtime_config__, so wait until
// all packages have loaded and have had a chance to populate the
// runtime config before using the client hash as our default auto
// update version id.

// Note: Tests allow people to override Autoupdate.autoupdateVersion before
// startup.
Autoupdate.autoupdateVersion = null;
Autoupdate.autoupdateVersionRefreshable = null;
Autoupdate.autoupdateVersionCordova = null;

var syncQueue = new Meteor._SynchronousQueue();

// updateVersions can only be called after the server has fully loaded.
var updateVersions = function (shouldReloadClientProgram) {
  // Step 1: load the current client program on the server and update the
  // hash values in __meteor_runtime_config__.
  if (shouldReloadClientProgram) {
    WebAppInternals.reloadClientPrograms();
  }

  // If we just re-read the client program, or if we don't have an autoupdate
  // version, calculate it.
  if (shouldReloadClientProgram || Autoupdate.autoupdateVersion === null) {
    Autoupdate.autoupdateVersion =
      process.env.AUTOUPDATE_VERSION ||
      WebApp.calculateClientHashNonRefreshable();
  }
  // If we just recalculated it OR if it was set by (eg) test-in-browser,
  // ensure it ends up in __meteor_runtime_config__.
  __meteor_runtime_config__.autoupdateVersion =
    Autoupdate.autoupdateVersion;

  Autoupdate.autoupdateVersionRefreshable =
    __meteor_runtime_config__.autoupdateVersionRefreshable =
      process.env.AUTOUPDATE_VERSION ||
      WebApp.calculateClientHashRefreshable();

    Autoupdate.autoupdateVersionCordova =
      __meteor_runtime_config__.autoupdateVersionCordova =
        process.env.AUTOUPDATE_VERSION ||
<<<<<<< HEAD
        process.env.SERVER_ID || // XXX COMPAT 0.6.6
=======
>>>>>>> 6c22fa75
        WebApp.calculateClientHashCordova();

  // Step 2: form the new client boilerplate which contains the updated
  // assets and __meteor_runtime_config__.
  if (shouldReloadClientProgram) {
    WebAppInternals.generateBoilerplate();
  }

  // XXX COMPAT WITH 0.8.3
  if (! ClientVersions.findOne({current: true})) {
    // To ensure apps with version of Meteor prior to 0.9.0 (in
    // which the structure of documents in `ClientVersions` was
    // different) also reload.
    ClientVersions.insert({current: true});
  }

  if (! ClientVersions.findOne({_id: "version"})) {
    ClientVersions.insert({
      _id: "version",
      version: Autoupdate.autoupdateVersion
    });
  } else {
    ClientVersions.update("version", { $set: {
      version: Autoupdate.autoupdateVersion
    }});
  }

  if (! ClientVersions.findOne({_id: "version-refreshable"})) {
    ClientVersions.insert({
      _id: "version-refreshable",
      version: Autoupdate.autoupdateVersionRefreshable,
      assets: WebAppInternals.refreshableAssets
    });
  } else {
    ClientVersions.update("version-refreshable", { $set: {
      version: Autoupdate.autoupdateVersionRefreshable,
      assets: WebAppInternals.refreshableAssets
      }});
  }

  if (! ClientVersions.findOne({_id: "version-cordova"})) {
    ClientVersions.insert({
      _id: "version-cordova",
      version: Autoupdate.autoupdateVersionCordova,
      refreshable: false
    });
  } else {
    ClientVersions.update("version-cordova", { $set: {
      version: Autoupdate.autoupdateVersionCordova
    }});
  }
};

Meteor.publish(
  "meteor_autoupdate_clientVersions",
  function () {
    return ClientVersions.find();
  },
  {is_auto: true}
);

Meteor.startup(function () {
  updateVersions(false);
});

var fut = new Future();

// We only want SIGUSR2 to trigger 'updateVersions' AFTER onListen,
// so we add a queued task that waits for onListen before SIGUSR2 can queue
// tasks. Note that the `onListening` callbacks do not fire until after
// Meteor.startup, so there is no concern that the 'updateVersions' calls
// from SIGUSR2 will overlap with the `updateVersions` call from Meteor.startup.

syncQueue.queueTask(function () {
  fut.wait();
});

WebApp.onListening(function () {
  fut.return();
});

// Listen for SIGUSR2, which signals that a client asset has changed.
process.on('SIGUSR2', Meteor.bindEnvironment(function () {
  syncQueue.queueTask(function () {
    updateVersions(true);
  });
}));<|MERGE_RESOLUTION|>--- conflicted
+++ resolved
@@ -80,10 +80,6 @@
     Autoupdate.autoupdateVersionCordova =
       __meteor_runtime_config__.autoupdateVersionCordova =
         process.env.AUTOUPDATE_VERSION ||
-<<<<<<< HEAD
-        process.env.SERVER_ID || // XXX COMPAT 0.6.6
-=======
->>>>>>> 6c22fa75
         WebApp.calculateClientHashCordova();
 
   // Step 2: form the new client boilerplate which contains the updated
