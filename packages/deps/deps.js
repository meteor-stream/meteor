--- conflicted
+++ resolved
@@ -157,24 +157,9 @@
         withNoYieldsAllowed(f)(self);
       });
     }
-<<<<<<< HEAD
-  },
-
-  // http://docs.meteor.com/#computation_invalidate
-  invalidate: function () {
-    var self = this;
-    if (! self.invalidated) {
-      // if we're currently in _recompute(), don't enqueue
-      // ourselves, since we'll rerun immediately anyway.
-      if (! self._recomputing && ! self.stopped) {
-        requireFlush();
-        pendingComputations.push(self);
-      }
-=======
     self._onInvalidateCallbacks = [];
   }
 };
->>>>>>> 5da79a13
 
 // http://docs.meteor.com/#computation_stop
 Deps.Computation.prototype.stop = function () {
