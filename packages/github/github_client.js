--- conflicted
+++ resolved
@@ -30,19 +30,9 @@
         '&redirect_uri=' + Meteor.absoluteUrl('_oauth/github?close') +
         '&state=' + credentialToken;
 
-
-<<<<<<< HEAD
-    OAuth.showPopup(
-      loginUrl,
-      _.bind(credentialRequestCompleteCallback, null, credentialToken),
-      {width: 900, height: 450}
-    );
-  });
-=======
-  Oauth.showPopup(
+  OAuth.showPopup(
     loginUrl,
     _.bind(credentialRequestCompleteCallback, null, credentialToken),
     {width: 900, height: 450}
   );
->>>>>>> 93cf643c
 };