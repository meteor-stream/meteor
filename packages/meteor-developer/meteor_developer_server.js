--- conflicted
+++ resolved
@@ -1,10 +1,4 @@
-<<<<<<< HEAD
-Oauth.registerService("meteor-developer", 2, null, function (query) {
-=======
-MeteorDeveloperAccounts = {};
-
 OAuth.registerService("meteor-developer", 2, null, function (query) {
->>>>>>> 42a65d07
   var response = getTokens(query);
   var accessToken = response.accessToken;
   var identity = getIdentity(accessToken);
