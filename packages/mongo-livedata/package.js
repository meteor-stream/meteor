Package.describe({
<<<<<<< HEAD
  summary: "Adaptor for using MongoDB and Minimongo over DDP",
  version: '1.0.3-cordova4'
});

Npm.depends({
  mongodb: "https://github.com/meteor/node-mongodb-native/tarball/cbd6220ee17c3178d20672b4a1df80f82f97d4c1"
=======
  summary: "Moved to the 'mongo' package",
  version: '1.0.4-rc0'
>>>>>>> 9bbdc824
});

Package.on_use(function (api) {
  api.imply("mongo");
});<|MERGE_RESOLUTION|>--- conflicted
+++ resolved
@@ -1,15 +1,6 @@
 Package.describe({
-<<<<<<< HEAD
-  summary: "Adaptor for using MongoDB and Minimongo over DDP",
-  version: '1.0.3-cordova4'
-});
-
-Npm.depends({
-  mongodb: "https://github.com/meteor/node-mongodb-native/tarball/cbd6220ee17c3178d20672b4a1df80f82f97d4c1"
-=======
   summary: "Moved to the 'mongo' package",
   version: '1.0.4-rc0'
->>>>>>> 9bbdc824
 });
 
 Package.on_use(function (api) {
