--- conflicted
+++ resolved
@@ -9,11 +9,7 @@
 
 Package.describe({
   summary: "Adaptor for using MongoDB and Minimongo over DDP",
-<<<<<<< HEAD
-  version: '1.0.9-ipc.0'
-=======
-  version: '1.0.9'
->>>>>>> a9b013d2
+  version: '1.0.10-ipc.0'
 });
 
 Npm.depends({
