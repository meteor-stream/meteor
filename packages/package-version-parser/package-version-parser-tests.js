var currentTest = null;

Tinytest.add("package-version-parser - validatePackageName", function (test) {
  var badName = function (packageName, messageExpect) {
    test.throws(function () {
      try {
        PackageVersion.validatePackageName(packageName);
      } catch (e) {
        if (! e.versionParserError) {
          test.fail(e.message);
        }
        throw e;
      }
    }, messageExpect);
  };

  PackageVersion.validatePackageName('a');
  PackageVersion.validatePackageName('a-b');
  PackageVersion.validatePackageName('a.b');

  badName("$foo", /can only contain/);
  badName("", /must contain a lowercase/);
  badName("foo$bar", /can only contain/);
  badName("Foo", /can only contain/);
  badName("a b", /can only contain/);
  badName(".foo", /may not begin with a dot/);
  badName("foo.", /may not end with a dot/);
  badName("foo..bar", /not contain two consecutive dots/);
  badName("-x", /not begin with a hyphen/);
  badName("--x", /not begin with a hyphen/);
  badName("0.0", /must contain/);
<<<<<<< HEAD
=======
  badName(":a", /start or end with a colon/);
  badName("a:", /start or end with a colon/);
>>>>>>> 8ea5618c

  // these are ok
  PackageVersion.validatePackageName('x-');
  PackageVersion.validatePackageName('x--y');
  PackageVersion.validatePackageName('x--');
});

Tinytest.add("package-version-parser - parse", function (test) {
  test.isTrue(new PackageVersion("1.2.3") instanceof PackageVersion);

  var throws = function (v, re) {
    test.throws(function () {
      new PackageVersion(v);
    }, re);
  };
  var formatPV = function (pv) {
    return (JSON.stringify(pv)
            .replace(/,(?="prerelease"|"raw")/g, ',\n')
            .replace(/,/g, ', ')
            .replace(/"(\w+)":/g, '$1: ')
            .replace("{", "{\n")
            .replace("}", "\n}"));
  };
  var equal = function (pv1, pv2) {
    test.equal(formatPV(pv1), formatPV(pv2));
  };

  equal(new PackageVersion("1.2.3-rc.5_1+12345"), {
    major: 1, minor: 2, patch: 3,
    prerelease: ["rc", 5], wrapNum: 1, build: ["12345"],
    raw: "1.2.3-rc.5_1+12345", version: "1.2.3-rc.5_1",
    semver: "1.2.3-rc.5+12345"
  });

  equal(PackageVersion.parse("1.2.3-rc.5_1+12345"), {
    major: 1, minor: 2, patch: 3,
    prerelease: ["rc", 5], wrapNum: 1, build: ["12345"],
    raw: "1.2.3-rc.5_1+12345", version: "1.2.3-rc.5_1",
    semver: "1.2.3-rc.5+12345"
  });

  equal(new PackageVersion("1.2.3"), {
    major: 1, minor: 2, patch: 3,
    prerelease: [], wrapNum: 0, build: [],
    raw: "1.2.3", version: "1.2.3", semver: "1.2.3"
  });
  throws("1.2", /must look like semver/);
  throws("1", /must look like semver/);
  equal(new PackageVersion("1.0.0-rc.1"), {
    major: 1, minor: 0, patch: 0,
    prerelease: ["rc", 1], wrapNum: 0, build: [],
    raw: "1.0.0-rc.1", version: "1.0.0-rc.1", semver: "1.0.0-rc.1"
  });
  throws("1.0.0-.", /must look like semver/);
  throws("1.0.0-rc.", /must look like semver/);
  throws("1.0.0-01", /must look like semver/);
  equal(new PackageVersion("1.2.3-1-1"), {
    major: 1, minor: 2, patch: 3,
    prerelease: ["1-1"], wrapNum: 0, build: [],
    raw: "1.2.3-1-1", version: "1.2.3-1-1", semver: "1.2.3-1-1"
  });
  equal(new PackageVersion("1.2.3_4"), {
    major: 1, minor: 2, patch: 3,
    prerelease: [], wrapNum: 4, build: [],
    raw: "1.2.3_4", version: "1.2.3_4", semver: "1.2.3"
  });
  throws("1.2.3_4_5", /have two _/);
  throws("1.2.3_0", /must not have a leading zero/);
  throws("1.2.3_01", /must not have a leading zero/);
  throws("1.2.3_a", /must contain only digits/);
  // (prerelease must go *before* the wrap num)
  throws("1.2.3_a-rc.1", /must contain only digits/);
  equal(new PackageVersion("1.2.3-4_5"), {
    major: 1, minor: 2, patch: 3,
    prerelease: [4], wrapNum: 5, build: [],
    raw: "1.2.3-4_5", version: "1.2.3-4_5", semver: "1.2.3-4"
  });
  equal(new PackageVersion("1.2.3-rc.1_7+8.9-10.c"), {
    major: 1, minor: 2, patch: 3,
    prerelease: ["rc", 1], wrapNum: 7, build: ["8", "9-10", "c"],
    raw: "1.2.3-rc.1_7+8.9-10.c", version: "1.2.3-rc.1_7",
    semver: "1.2.3-rc.1+8.9-10.c"
  });
  throws("1.2.3+4+5", /have two \+/);
  equal(new PackageVersion("1.2.3+x"), {
    major: 1, minor: 2, patch: 3,
    prerelease: [], wrapNum: 0, build: ["x"],
    raw: "1.2.3+x", version: "1.2.3", semver: "1.2.3+x"
  });
  throws("1.2.3+x_1", /must look like semver/);
  equal(new PackageVersion("1.2.3_1+x"), {
    major: 1, minor: 2, patch: 3,
    prerelease: [], wrapNum: 1, build: ["x"],
    raw: "1.2.3_1+x", version: "1.2.3_1", semver: "1.2.3+x"
  });

  throws("v1.0.0", /must look like semver/);
});

Tinytest.add("package-version-parser - constraints - parsePackageConstraint", function (test) {
  test.isTrue(PackageVersion.parsePackageConstraint("foo") instanceof
              PackageVersion.PackageConstraint);

  test.equal(PackageVersion.parsePackageConstraint("foo@1.2.3"),
             { package: "foo", constraintString: "1.2.3",
               versionConstraint: {
                 raw: "1.2.3",
                 alternatives: [{type: "compatible-with",
                                 versionString: "1.2.3"}] } });

  test.equal(PackageVersion.parsePackageConstraint("foo"),
             { package: "foo", constraintString: "",
               versionConstraint: {
                 raw: "",
                 alternatives: [{type: "any-reasonable",
                                 versionString: null}] } });

  test.equal(PackageVersion.parsePackageConstraint("foo@1.0.0 || =2.0.0"),
             { package: "foo", constraintString: "1.0.0 || =2.0.0",
               versionConstraint: {
                 raw: "1.0.0 || =2.0.0",
                 alternatives: [{type: "compatible-with",
                                 versionString: "1.0.0"},
                                {type: "exactly",
                                 versionString: "2.0.0"}] } });

  test.equal(new PackageVersion.PackageConstraint("foo@1.0.0 || =2.0.0"),
             PackageVersion.parsePackageConstraint("foo@1.0.0 || =2.0.0"));

  test.equal(PackageVersion.parsePackageConstraint("foo", null),
             PackageVersion.parsePackageConstraint("foo"));

  test.equal(PackageVersion.parsePackageConstraint("foo", ""),
             PackageVersion.parsePackageConstraint("foo"));

  test.equal(PackageVersion.parsePackageConstraint("foo", "1.0.0"),
             PackageVersion.parsePackageConstraint("foo@1.0.0"));

  test.equal(PackageVersion.parsePackageConstraint("foo", "=1.0.0"),
             PackageVersion.parsePackageConstraint("foo@=1.0.0"));

  test.throws(function () {
    PackageVersion.parsePackageConstraint("", "1.0.0");
  });
  test.throws(function () {
    PackageVersion.parsePackageConstraint("foo@1.0.0", "1.0.0");
  });
  test.throws(function () {
    PackageVersion.parsePackageConstraint("foo@", "1.0.0");
  });
  test.throws(function () {
    PackageVersion.parsePackageConstraint("foo@");
  }, /leave off the @/);
  test.throws(function () {
    PackageVersion.parsePackageConstraint("foo@", "");
  });
  test.throws(function () {
    PackageVersion.parsePackageConstraint("a@b@c");
  });
  test.throws(function () {
    PackageVersion.parsePackageConstraint("foo@||");
  }, /Invalid constraint string: \|\|/);
  test.throws(function () {
    PackageVersion.parsePackageConstraint("foo@=||=");
  }, /Empty string is not a valid version/);

  test.equal(new PackageVersion.PackageConstraint(
    "foo", new PackageVersion.VersionConstraint(null)),
             { package: "foo", constraintString: "",
               versionConstraint: {
                 raw: "",
                 alternatives: [{type: "any-reasonable",
                                 versionString: null}] } });

  test.equal(PackageVersion.parsePackageConstraint(
    "foo", PackageVersion.parseVersionConstraint("1.0.0 || =2.0.0")),
             { package: "foo", constraintString: "1.0.0 || =2.0.0",
               versionConstraint: {
                 raw: "1.0.0 || =2.0.0",
                 alternatives: [{type: "compatible-with",
                                 versionString: "1.0.0"},
                                {type: "exactly",
                                 versionString: "2.0.0"}] } });

  test.equal(PackageVersion.parseVersionConstraint(null),
             {raw: "", alternatives: [{type: "any-reasonable",
                                       versionString: null}]});
  test.equal(PackageVersion.parseVersionConstraint(""),
             {raw: "", alternatives: [{type: "any-reasonable",
                                       versionString: null}]});

  test.equal(PackageVersion.parsePackageConstraint("foo").toString(),
             "foo");
  test.equal(PackageVersion.parsePackageConstraint("foo", null).toString(),
             "foo");
  test.equal(PackageVersion.parsePackageConstraint("foo@1.0.0").toString(),
             "foo@1.0.0");
  test.equal(PackageVersion.parsePackageConstraint(
    "foo@=1.0.0 || 2.0.0").toString(), "foo@=1.0.0 || 2.0.0");
});

var t = function (pConstraintString, expected, descr) {
  var constraintString = pConstraintString.replace(/^.*?(@|$)/, '');
  var versionConstraint = {
    raw: constraintString,
    alternatives: expected.alternatives
  };
  currentTest.equal(
    PackageVersion.parsePackageConstraint(pConstraintString),
    {
      package: expected.package,
      constraintString: constraintString,
      versionConstraint: {
        raw: constraintString,
        alternatives: expected.alternatives
      }
    },
    descr);
};

var FAIL = function (versionString, errorExpect) {
  currentTest.throws(function () {
    PackageVersion.parsePackageConstraint(versionString);
  }, errorExpect);
};

Tinytest.add("package-version-parser - constraints - any-reasonable", function (test) {
  currentTest = test;

  t("foo", { package: "foo", alternatives: [{
        versionString: null, type: "any-reasonable" } ]});
  t("foo-1234", { package: "foo-1234", alternatives: [{
        versionString: null, type: "any-reasonable" } ]});
  FAIL("bad_name");
});

Tinytest.add("package-version-parser - constraints - compatible version, compatible-with", function (test) {
  currentTest = test;

  t("foo@1.2.3", { package: "foo", alternatives: [{
        versionString: "1.2.3", type: "compatible-with" } ]});
  t("foo-1233@1.2.3", { package: "foo-1233", alternatives: [{
        versionString: "1.2.3", type: "compatible-with" } ]});
  t("foo-bar@3.2.1", { package: "foo-bar", alternatives: [{
        versionString: "3.2.1", type: "compatible-with" } ]});
  FAIL("42@0.2.0");
  FAIL("foo@1.2.3.4");
  FAIL("foo@1.4");
  FAIL("foo@1");
  FAIL("foo@");
  FAIL("foo@@");
  FAIL("foo@x.y.z");
  FAIL("foo@<1.2");
  FAIL("foo<1.2");
  FAIL("foo@1.2.3_abc");
  FAIL("foo@1.2.3+1234_1");
  FAIL("foo@1.2.3_1-rc1");
  FAIL("foo-1233@1.2.3_0", /must not have a leading zero/);
  FAIL("foo-1233@1.2.3_a", /must contain only digits/);
  FAIL("foo-1233@1.2.3_", /wrap number must follow/);
  FAIL("foo-1233@1.2.3_0123");

  t("foo@1.2.3_1", { package: "foo", alternatives: [{
       versionString: "1.2.3_1", type: "compatible-with" } ]});
  t("foo-bar@3.2.1-rc0_123", { package: "foo-bar", alternatives: [{
       versionString: "3.2.1-rc0_123", type: "compatible-with" } ]});
  t("foo-1233@1.2.3_5+1234", { package: "foo-1233", alternatives: [{
       versionString: "1.2.3_5+1234", type: "compatible-with" } ]});
  t("foo", { package: "foo", alternatives: [{
       versionString: null, type: "any-reasonable" } ]});
});

Tinytest.add("package-version-parser - constraints - compatible version, exactly", function (test) {
  currentTest = test;

  t("foo@=1.2.3", { package: "foo", alternatives: [
         { versionString: "1.2.3", type: "exactly" } ]});
  t("foo-bar@=3.2.1", { package: "foo-bar", alternatives: [{
      versionString: "3.2.1", type: "exactly" } ]});
  t("foo@=1.2.3_1", { package: "foo", alternatives: [{
       versionString: "1.2.3_1", type: "exactly" } ]});
  t("foo-bar@=3.2.1_34", { package: "foo-bar", alternatives: [{
       versionString: "3.2.1_34", type: "exactly" } ]});

  FAIL("42@=0.2.0");
  FAIL("foo@=1.2.3.4");
  FAIL("foo@=1.4");
  FAIL("foo@=1");
  FAIL("foo@@=");
  FAIL("foo@=@");
  FAIL("foo@=x.y.z");
  FAIL("foo@=<1.2");
  FAIL("foo@<=1.2");
  FAIL("foo<=1.2");
  FAIL("foo@=1.2.3_rc0");

  // We no longer support @>=.
  FAIL("foo@>=1.2.3");
  FAIL("foo-bar@>=3.2.1");
  FAIL("42@>=0.2.0");
  FAIL("foo@>=1.2.3.4");
  FAIL("foo@>=1.4");
  FAIL("foo@>=1");
  FAIL("foo@@>=");
  FAIL("foo@>=@");
  FAIL("foo@>=x.y.z");
  FAIL("foo@=>12.3.11");
});


Tinytest.add("package-version-parser - constraints - or", function (test) {
  currentTest = test;

  t("foo@1.0.0 || 2.0.0 || 3.0.0 || =4.0.0-rc1",
    { package: "foo", alternatives:
      [{ versionString: "1.0.0", type: "compatible-with"},
       { versionString: "2.0.0", type: "compatible-with"},
       { versionString: "3.0.0", type: "compatible-with"},
       { versionString: "4.0.0-rc1", type: "exactly"}]
   });
  t("foo@1.0.0|| 2.0.0||3.0.0    ||     =4.0.0-rc1",
    { package: "foo", alternatives:
      [{ versionString: "1.0.0", type: "compatible-with"},
       { versionString: "2.0.0", type: "compatible-with"},
       { versionString: "3.0.0", type: "compatible-with"},
       { versionString: "4.0.0-rc1", type: "exactly"}]
   });
  t("foo-bar@=3.2.1 || 1.0.0",
    { package: "foo-bar", alternatives:
      [{ versionString: "3.2.1", type: "exactly"},
       { versionString: "1.0.0", type: "compatible-with"}]
   });
  t("foo@=1.2.3_1 || 1.2.4",
    { package: "foo", alternatives:
      [{ versionString: "1.2.3_1", type: "exactly"},
       { versionString: "1.2.4", type: "compatible-with"}]
   });
  t("foo-bar@=3.2.1_34 || =3.2.1-rc1",
    { package: "foo-bar", alternatives:
      [{ versionString: "3.2.1_34", type: "exactly"},
       { versionString: "3.2.1-rc1", type: "exactly"}]
    });

  FAIL("foo@1.0.0 1.0.0");
  FAIL("foo@1.0.0 | 1.0.0");
  FAIL("foo || bar");
  FAIL("foo@1.0.0-rc|1.0.0");

  // This is the current implementation, but is arguably not great.
  FAIL("foo@1.0.0 "); // trailing space
});

Tinytest.add(
  "package-version-parser - less than, compare, version magnitude",
  function (test) {
    var compare = function (v1, v2, expected) {
      if (expected === '<') {
        test.isTrue(PackageVersion.lessThan(v1, v2));
        test.isTrue(PackageVersion.versionMagnitude(v1) < PackageVersion.versionMagnitude(v2));
        test.isTrue(PackageVersion.compare(v1, v2) < 0);
      } else if (expected === '=') {
        test.isFalse(PackageVersion.lessThan(v1, v2));
        test.isFalse(PackageVersion.lessThan(v2, v1));
        test.isTrue(PackageVersion.versionMagnitude(v1) === PackageVersion.versionMagnitude(v2));
        test.isTrue(PackageVersion.compare(v1, v2) === 0);
      } else if (expected === '>') {
        test.isTrue(PackageVersion.lessThan(v2, v1));
        test.isTrue(PackageVersion.versionMagnitude(v1) > PackageVersion.versionMagnitude(v2));
        test.isTrue(PackageVersion.compare(v1, v2) > 0);
      } else {
        throw new Error("expected should be '<', '=' or '>'");
      }
    };

    compare("1.0.0", "1.2.0", "<");
    compare("1.0.0_50", "1.0.1", "<");
    compare("1.0.0_50", "1.2.0", "<");
    compare("1.0.0_1", "1.0.0_2", "<");
    compare("1.0.0_2", "1.0.0_10", "<"); // verify that we compare _N "wrap numbers" as numbers, not strings
    compare("1.0.0", "1.0.0_2", "<");
    compare("1.99.0_99", "3.0.0_2", "<");
    compare("1.99.0", "2.0.0", "<");
    compare("1.0.0_5", "1.0.0_2", ">");
    compare("1.0.0_99", "1.2.0", "<");
    compare("1.0.0_99", "1.0.1", "<");
    compare("1.0.0_1", "1.0.0_2", "<");
    compare("1.0.0", "1.0.0_2", "<");
    compare("1.99.0_99", "3.0.0_2", "<");

    compare("1.0.0_5", "1.0.0_2", ">");
    compare("1.0.0", "1.0.0", "=");
    compare("1.0.0_5", "1.0.0_5", "=");
    compare("1.2.0", "1.0.0", ">");
    compare("1.0.1", "1.0.0_5", ">");

    // Rule 11 from http://semver.org
    compare("0.99.99", "1.0.0-alpha.1", "<");
    compare("1.0.0-alpha", "1.0.0-alpha.1", "<");
    compare("1.0.0-alpha.1", "1.0.0-alpha.beta", "<");
    compare("1.0.0-alpha.beta", "1.0.0-beta", "<");
    compare("1.0.0-beta", "1.0.0-beta.2", "<");
    compare("1.0.0-beta.2", "1.0.0-beta.11", "<");
    compare("1.0.0-beta.11", "1.0.0-rc.1", "<");
    compare("1.0.0-rc.1", "1.0.0", "<");

    // dashes are allowed in prerelease parts
    compare("1.0.0--alpha", "1.0.0-alpha", "<");
    compare("1.0.0-a-lpha", "1.0.0-alpha", "<");
    // test single character prerelease parts
    compare("1.0.0-r.1", "1.0.0", "<");
    // test the edges of `versionMagnitude`
    compare("1.0.0-zzzzzzzzzzzz", "1.0.0", "<");
    // prerelease parts can contain digits and non-digits
    compare("1.0.0-r1", "1.0.0-rc", "<");

    // Our broken implementation of Rule 11 (see [*] above the
    // declaration of PackageVersion.versionMagnitude). Maybe one day
    // we'll fix it, in which case replace "===" with ">"
    test.isTrue(PackageVersion.versionMagnitude("1.0.0-beta.0") ===
                PackageVersion.versionMagnitude("1.0.0-bear.0"));

  });

Tinytest.add("package-version-parser - Invalid in 0.9.2", function (test) {
  // Note that invalidFirstFormatConstraint assumes that the initial version
  // passed in has been previously checked to be valid in 0.9.3.

  // These are invalid in 0.9.2, but valid in 0.9.3 and above.
  var invalidVersions =
    ["1.0.0_1", "1.0.0 || 2.0.0", "1.0.0-rc1_1",
     "3.4.0-rc1 || =1.0.0"];
  _.each(invalidVersions, function (v) {
    test.isTrue(PackageVersion.invalidFirstFormatConstraint(v));
  });

  // These are all valid in 0.9.2.
  var validVersions =
    ["1.0.0", "2.0.0-rc1", "=2.5.0"];
  _.each(validVersions, function (v) {
    test.isFalse(PackageVersion.invalidFirstFormatConstraint(v));
  });
});

Tinytest.add("package-version-parser - sort", function (test) {
  var versions = ["1.0.0", "1.0.0-rc.0", "1.0.10", "1.0.2"];
  versions.sort(PackageVersion.compare);
  test.equal(versions, ["1.0.0-rc.0", "1.0.0", "1.0.2", "1.0.10"]);
});<|MERGE_RESOLUTION|>--- conflicted
+++ resolved
@@ -29,11 +29,8 @@
   badName("-x", /not begin with a hyphen/);
   badName("--x", /not begin with a hyphen/);
   badName("0.0", /must contain/);
-<<<<<<< HEAD
-=======
   badName(":a", /start or end with a colon/);
   badName("a:", /start or end with a colon/);
->>>>>>> 8ea5618c
 
   // these are ok
   PackageVersion.validatePackageName('x-');
