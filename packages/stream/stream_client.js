--- conflicted
+++ resolved
@@ -119,18 +119,8 @@
   // Get current status. Reactive.
   status: function () {
     var self = this;
-<<<<<<< HEAD
     if (self.status_listeners)
       self.status_listeners.addCurrentContext();
-=======
-    var context = Meteor.deps && Meteor.deps.Context.current;
-    if (context && !(context.id in self.status_listeners)) {
-      self.status_listeners[context.id] = context;
-      context.onInvalidate(function () {
-        delete self.status_listeners[context.id];
-      });
-    }
->>>>>>> ce4e415b
     return self.current_status;
   },
 
