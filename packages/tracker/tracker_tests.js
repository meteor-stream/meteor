Tinytest.add('tracker - run', function (test) {
  var d = new Tracker.Dependency;
  var x = 0;
  var handle = Tracker.autorun(function (handle) {
    d.depend();
    ++x;
  });
  test.equal(x, 1);
  Tracker.flush();
  test.equal(x, 1);
  d.changed();
  test.equal(x, 1);
  Tracker.flush();
  test.equal(x, 2);
  d.changed();
  test.equal(x, 2);
  Tracker.flush();
  test.equal(x, 3);
  d.changed();
  // Prevent the function from running further.
  handle.stop();
  Tracker.flush();
  test.equal(x, 3);
  d.changed();
  Tracker.flush();
  test.equal(x, 3);

  Tracker.autorun(function (internalHandle) {
    d.depend();
    ++x;
    if (x == 6)
      internalHandle.stop();
  });
  test.equal(x, 4);
  d.changed();
  Tracker.flush();
  test.equal(x, 5);
  d.changed();
  // Increment to 6 and stop.
  Tracker.flush();
  test.equal(x, 6);
  d.changed();
  Tracker.flush();
  // Still 6!
  test.equal(x, 6);

  test.throws(function () {
    Tracker.autorun();
  });
  test.throws(function () {
    Tracker.autorun({});
  });
});

Tinytest.add("tracker - nested run", function (test) {
  var a = new Tracker.Dependency;
  var b = new Tracker.Dependency;
  var c = new Tracker.Dependency;
  var d = new Tracker.Dependency;
  var e = new Tracker.Dependency;
  var f = new Tracker.Dependency;

  var buf = "";

  var c1 = Tracker.autorun(function () {
    a.depend();
    buf += 'a';
    Tracker.autorun(function () {
      b.depend();
      buf += 'b';
      Tracker.autorun(function () {
        c.depend();
        buf += 'c';
        var c2 = Tracker.autorun(function () {
          d.depend();
          buf += 'd';
          Tracker.autorun(function () {
            e.depend();
            buf += 'e';
            Tracker.autorun(function () {
              f.depend();
              buf += 'f';
            });
          });
          Tracker.onInvalidate(function () {
            // only run once
            c2.stop();
          });
        });
      });
    });
    Tracker.onInvalidate(function (c1) {
      c1.stop();
    });
  });

  var expect = function (str) {
    test.equal(buf, str);
    buf = "";
  };

  expect('abcdef');

  b.changed();
  expect(''); // didn't flush yet
  Tracker.flush();
  expect('bcdef');

  c.changed();
  Tracker.flush();
  expect('cdef');

  var changeAndExpect = function (v, str) {
    v.changed();
    Tracker.flush();
    expect(str);
  };

  // should cause running
  changeAndExpect(e, 'ef');
  changeAndExpect(f, 'f');
  // invalidate inner context
  changeAndExpect(d, '');
  // no more running!
  changeAndExpect(e, '');
  changeAndExpect(f, '');
  // rerun C
  changeAndExpect(c, 'cdef');
  changeAndExpect(e, 'ef');
  changeAndExpect(f, 'f');
  // rerun B
  changeAndExpect(b, 'bcdef');
  changeAndExpect(e, 'ef');
  changeAndExpect(f, 'f');
  // kill A
  a.changed();
  changeAndExpect(f, '');
  changeAndExpect(e, '');
  changeAndExpect(d, '');
  changeAndExpect(c, '');
  changeAndExpect(b, '');
  changeAndExpect(a, '');

  test.isFalse(a.hasDependents());
  test.isFalse(b.hasDependents());
  test.isFalse(c.hasDependents());
  test.isFalse(d.hasDependents());
  test.isFalse(e.hasDependents());
  test.isFalse(f.hasDependents());
});

Tinytest.add("tracker - flush", function (test) {

  var buf = "";

  var c1 = Tracker.autorun(function (c) {
    buf += 'a';
    // invalidate first time
    if (c.firstRun)
      c.invalidate();
  });

  test.equal(buf, 'a');
  Tracker.flush();
  test.equal(buf, 'aa');
  Tracker.flush();
  test.equal(buf, 'aa');
  c1.stop();
  Tracker.flush();
  test.equal(buf, 'aa');

  //////

  buf = "";

  var c2 = Tracker.autorun(function (c) {
    buf += 'a';
    // invalidate first time
    if (c.firstRun)
      c.invalidate();

    Tracker.onInvalidate(function () {
      buf += "*";
    });
  });

  test.equal(buf, 'a*');
  Tracker.flush();
  test.equal(buf, 'a*a');
  c2.stop();
  test.equal(buf, 'a*a*');
  Tracker.flush();
  test.equal(buf, 'a*a*');

  /////
  // Can flush a diferent run from a run;
  // no current computation in afterFlush

  buf = "";

  var c3 = Tracker.autorun(function (c) {
    buf += 'a';
    // invalidate first time
    if (c.firstRun)
      c.invalidate();
    Tracker.afterFlush(function () {
      buf += (Tracker.active ? "1" : "0");
    });
  });

  Tracker.afterFlush(function () {
    buf += 'c';
  });

  var c4 = Tracker.autorun(function (c) {
    c4 = c;
    buf += 'b';
  });

  Tracker.flush();
  test.equal(buf, 'aba0c0');
  c3.stop();
  c4.stop();
  Tracker.flush();

  // cases where flush throws

  var ran = false;
  Tracker.afterFlush(function (arg) {
    ran = true;
    test.equal(typeof arg, 'undefined');
    test.throws(function () {
      Tracker.flush(); // illegal nested flush
    });
  });

  Tracker.flush();
  test.isTrue(ran);

  test.throws(function () {
    Tracker.autorun(function () {
      Tracker.flush(); // illegal to flush from a computation
    });
  });

  test.throws(function () {
    Tracker.autorun(function () {
      Tracker.autorun(function () {});
      Tracker.flush();
    });
  });
});

Tinytest.add("tracker - lifecycle", function (test) {

  test.isFalse(Tracker.active);
  test.equal(null, Tracker.currentComputation);

  var runCount = 0;
  var firstRun = true;
  var buf = [];
  var cbId = 1;
  var makeCb = function () {
    var id = cbId++;
    return function () {
      buf.push(id);
    };
  };

  var shouldStop = false;

  var c1 = Tracker.autorun(function (c) {
    test.isTrue(Tracker.active);
    test.equal(c, Tracker.currentComputation);
    test.equal(c.stopped, false);
    test.equal(c.invalidated, false);
      test.equal(c.firstRun, firstRun);

    Tracker.onInvalidate(makeCb()); // 1, 6, ...
    Tracker.afterFlush(makeCb()); // 2, 7, ...

    Tracker.autorun(function (x) {
      x.stop();
      c.onInvalidate(makeCb()); // 3, 8, ...

      Tracker.onInvalidate(makeCb()); // 4, 9, ...
      Tracker.afterFlush(makeCb()); // 5, 10, ...
    });
    runCount++;

    if (shouldStop)
      c.stop();
  });

  firstRun = false;

  test.equal(runCount, 1);

  test.equal(buf, [4]);
  c1.invalidate();
  test.equal(runCount, 1);
  test.equal(c1.invalidated, true);
  test.equal(c1.stopped, false);
  test.equal(buf, [4, 1, 3]);

  Tracker.flush();

  test.equal(runCount, 2);
  test.equal(c1.invalidated, false);
  test.equal(buf, [4, 1, 3, 9, 2, 5, 7, 10]);

  // test self-stop
  buf.length = 0;
  shouldStop = true;
  c1.invalidate();
  test.equal(buf, [6, 8]);
  Tracker.flush();
  test.equal(buf, [6, 8, 14, 11, 13, 12, 15]);

});

Tinytest.add("tracker - onInvalidate", function (test) {
  var buf = "";

  var c1 = Tracker.autorun(function () {
    buf += "*";
  });

  var append = function (x) {
    return function () {
      test.isFalse(Tracker.active);
      buf += x;
    };
  };

  c1.onInvalidate(append('a'));
  c1.onInvalidate(append('b'));
  test.equal(buf, '*');
  Tracker.autorun(function (me) {
    Tracker.onInvalidate(append('z'));
    me.stop();
    test.equal(buf, '*z');
    c1.invalidate();
  });
  test.equal(buf, '*zab');
  c1.onInvalidate(append('c'));
  c1.onInvalidate(append('d'));
  test.equal(buf, '*zabcd');
  Tracker.flush();
  test.equal(buf, '*zabcd*');

  // afterFlush ordering
  buf = '';
  c1.onInvalidate(append('a'));
  c1.onInvalidate(append('b'));
  Tracker.afterFlush(function () {
    append('x')();
    c1.onInvalidate(append('c'));
    c1.invalidate();
    Tracker.afterFlush(function () {
      append('y')();
      c1.onInvalidate(append('d'));
      c1.invalidate();
    });
  });
  Tracker.afterFlush(function () {
    append('z')();
    c1.onInvalidate(append('e'));
    c1.invalidate();
  });

  test.equal(buf, '');
  Tracker.flush();
  test.equal(buf, 'xabc*ze*yd*');

  buf = "";
  c1.onInvalidate(append('m'));
  c1.stop();
  test.equal(buf, 'm');
  Tracker.flush();
});

Tinytest.add('tracker - invalidate at flush time', function (test) {
  // Test this sentence of the docs: Functions are guaranteed to be
  // called at a time when there are no invalidated computations that
  // need rerunning.

  var buf = [];

  Tracker.afterFlush(function () {
    buf.push('C');
  });

  // When c1 is invalidated, it invalidates c2, then stops.
  var c1 = Tracker.autorun(function (c) {
    if (! c.firstRun) {
      buf.push('A');
      c2.invalidate();
      c.stop();
    }
  });

  var c2 = Tracker.autorun(function (c) {
    if (! c.firstRun) {
      buf.push('B');
      c.stop();
    }
  });

  // Invalidate c1.  If all goes well, the re-running of
  // c2 should happen before the afterFlush.
  c1.invalidate();
  Tracker.flush();

  test.equal(buf.join(''), 'ABC');

});

Tinytest.add('tracker - throwFirstError', function (test) {
  var d = new Tracker.Dependency;
  Tracker.autorun(function (c) {
    d.depend();

    if (!c.firstRun)
      throw new Error("foo");
  });

  d.changed();
  // doesn't throw; logs instead.
  Meteor._suppress_log(1);
  Tracker.flush();

  d.changed();
  test.throws(function () {
    Tracker.flush({_throwFirstError: true});
  }, /foo/);
});

Tinytest.addAsync('tracker - no infinite recomputation', function (test, onComplete) {
  var reran = false;
  var c = Tracker.autorun(function (c) {
    if (! c.firstRun)
      reran = true;
    c.invalidate();
  });
  test.isFalse(reran);
  setTimeout(function () {
    c.stop();
    Tracker.afterFlush(function () {
      test.isTrue(reran);
      test.isTrue(c.stopped);
      onComplete();
    });
  }, 100);
});

Tinytest.add('tracker - Tracker.flush finishes', function (test) {
  // Currently, _runFlush will "yield" every 1000 computations... unless run in
  // Tracker.flush. So this test validates that Tracker.flush is capable of
  // running 2000 computations. Which isn't quite the same as infinity, but it's
  // getting there.
  var n = 0;
  var c = Tracker.autorun(function (c) {
    if (++n < 2000) {
      c.invalidate();
    }
  });
  test.equal(n, 1);
  Tracker.flush();
  test.equal(n, 2000);
<<<<<<< HEAD
});
=======
});

testAsyncMulti('tracker - Tracker.autorun, onError option', [function (test, expect) {
  var d = new Tracker.Dependency;
  var c = Tracker.autorun(function (c) {
    d.depend();

    if (! c.firstRun)
      throw new Error("foo");
  }, {
    onError: expect(function (err) {
      test.equal(err.message, "foo");
    })
  });

  d.changed();
  Tracker.flush();
}]);
>>>>>>> b5f1ed8d
<|MERGE_RESOLUTION|>--- conflicted
+++ resolved
@@ -468,9 +468,6 @@
   test.equal(n, 1);
   Tracker.flush();
   test.equal(n, 2000);
-<<<<<<< HEAD
-});
-=======
 });
 
 testAsyncMulti('tracker - Tracker.autorun, onError option', [function (test, expect) {
@@ -489,4 +486,3 @@
   d.changed();
   Tracker.flush();
 }]);
->>>>>>> b5f1ed8d
