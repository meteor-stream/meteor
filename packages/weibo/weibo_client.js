--- conflicted
+++ resolved
@@ -28,16 +28,8 @@
         '&redirect_uri=' + Meteor.absoluteUrl('_oauth/weibo?close', {replaceLocalhost: true}) +
         '&state=' + credentialToken;
 
-<<<<<<< HEAD
-    OAuth.showPopup(
-      loginUrl,
-      _.bind(credentialRequestCompleteCallback, null, credentialToken)
-    );
-  });
-=======
-  Oauth.showPopup(
+  OAuth.showPopup(
     loginUrl,
     _.bind(credentialRequestCompleteCallback, null, credentialToken)
   );
->>>>>>> 93cf643c
 };