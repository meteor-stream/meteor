// == Site Archive (*.star) file layout (subject to rapid change) ==
//
// /star.json
//
//  - format: "site-archive-pre1" for this version
//
//  - builtBy: human readable banner (eg, "Meteor 0.6.0")
//
//  - programs: array of programs in the star, each an object:
//    - name: short, unique name for program, for referring to it
//      programmatically
//    - arch: architecture that this program targets. Something like
//            "os", "os.linux.x86_64", or "browser.w3c".
//    - path: directory (relative to star.json) containing this program
//
//    XXX in the future this will also contain instructions for
//    mounting packages into the namespace of each program, and
//    possibly for mounting programs on top of each other (this would
//    be the principled mechanism by which a server program could read
//    a client program so it can server it)
//
//  - plugins: array of plugins in the star, each an object:
//    - name: short, unique name for plugin, for referring to it
//      programmatically
//    - arch: typically 'os' (for a portable plugin) or eg
//      'os.linux.x86_64' for one that include native node_modules
//    - path: path (relative to star.json) to the control file (eg,
//      program.json) for this plugin
//
// - meteorRelease: the value used in Meteor.release for programs inside the
//     star, or "none"
//
// /README: human readable instructions
//
// /main.js: script that can be run in node.js to start the site
//   running in standalone mode (after setting appropriate environment
//   variables as documented in README)
//
// /server/.bundle_version.txt: contains the dev_bundle version that
//   legacy (read: current) Galaxy version read in order to set
//   NODE_PATH to point to arch-specific builds of binary node modules
//   (primarily this is for node-fibers)
//
// XXX in the future one program (which must be a server-type
// architecture) will be designated as the 'init' program. The
// container will call it with arguments to signal app lifecycle
// events like 'start' and 'stop'.
//
//
// Conventionally programs will be located at /programs/<name>, but
// really the build tool can lay out the star however it wants.
//
//
// == Format of a program when arch is "client.*" ==
//
// Standard:
//
// /program.json
//
//  - format: "client-program-pre1" for this version
//
//  - manifest: array of resources to serve with HTTP, each an object:
//    - path: path of file relative to program.json
//    - where: "client"
//    - type: "js", "css", or "asset"
//    - cacheable: is it safe to ask the client to cache this file (boolean)
//    - url: relative url to download the resource, includes cache busting
//        parameter when used
//    - size: size of file in bytes
//    - hash: sha1 hash of the file contents
//    - sourceMap: optional path to source map file (relative to program.json)
//
//    Additionally there may be a manifest entry with where equal to
//    "internal", type "head" or "body", and a path and hash. These contain
//    chunks of HTML which should be inserted in the boilerplate HTML page's
//    <head> or <body> respectively.
//
//
// == Format of a program when arch is "os.*" ==
//
// Standard:
//
// /server.js: script to run inside node.js to start the program
//
// XXX Subject to change! This will likely change to a shell script
// (allowing us to represent types of programs that don't use or
// depend on node) -- or in fact, rather than have anything fixed here
// at all, star.json just contains a path to a program to run, which
// can be anything than can be exec()'d.
//
// Convention:
//
// /program.json:
//
//  - load: array with each item describing a JS file to load at startup:
//    - path: path of file, relative to program.json
//    - node_modules: if Npm.require is called from this file, this is
//      the path (relative to program.json) of the directory that should
//      be search for npm modules
//    - assets: map from path (the argument to Assets.getText and
//      Assets.getBinary) to path on disk (relative to program.json)
//      of the asset
//    - sourceMap: if present, path of a file that contains a source
//      map for this file, relative to program.json
//
// /config.json:
//
//  - client: the client program that should be served up by HTTP,
//    expressed as a path (relative to program.json) to the *client's*
//    program.json.
//
//  - meteorRelease: the value to use for Meteor.release, if any
//
//
// /app/*: source code of the (server part of the) app
// /packages/foo.js: the (linked) source code for package foo
// /package-tests/foo.js: the (linked) source code for foo's tests
// /npm/foo/node_modules: node_modules for package foo. may be symlinked
//     if developing locally.
//
// /node_modules: node_modules needed for server.js. omitted if
// deploying (see .bundle_version.txt above), copied if bundling,
// symlinked if developing locally.
//
//
// == Format of a program that is to be used as a plugin ==
//
// /program.json:
//  - format: "javascript-image-pre1" for this version
//  - arch: the architecture that this build requires
//  - load: array with each item describing a JS file to load, in load order:
//    - path: path of file, relative to program.json
//    - node_modules: if Npm.require is called from this file, this is
//      the path (relative to program.json) of the directory that should
//      be search for npm modules
//
// It's a little odd that architecture is stored twice (in both the
// top-level star control file and in the plugin control file) but
// it's fine and it's probably actually cleaner, because it means that
// the plugin can be treated as a self-contained unit.
//
// Note that while the spec for "os.*" is going to change to
// represent an arbitrary POSIX (or Windows) process rather than
// assuming a nodejs host, these plugins will always refer to
// JavaScript code (that potentially might be a plugin to be loaded
// into an existing JS VM). But this seems to be a concern that is
// somewhat orthogonal to arch (these plugins can still use packages
// of arch "os.*"). There is probably a missing abstraction here
// somewhere (decoupling target type from architecture) but it can
// wait until later.

var path = require('path');
var util = require('util');
var semver = require('semver');
var files = require(path.join(__dirname, 'files.js'));
var Builder = require(path.join(__dirname, 'builder.js'));
var archinfo = require(path.join(__dirname, 'archinfo.js'));
var buildmessage = require('./buildmessage.js');
var fs = require('fs');
var _ = require('underscore');
var project = require(path.join(__dirname, 'project.js'));
var uniload = require(path.join(__dirname, 'uniload.js'));
var watch = require('./watch.js');
var release = require('./release.js');
var Fiber = require('fibers');
var Future = require(path.join('fibers', 'future'));
var sourcemap = require('source-map');
var runLog = require('./run-log.js');
var packageCache = require('./package-cache.js');
var PackageSource = require('./package-source.js');
var compiler = require('./compiler.js');

// files to ignore when bundling. node has no globs, so use regexps
exports.ignoreFiles = [
    /~$/, /^\.#/, /^#.*#$/,
    /^\.DS_Store\/?$/, /^ehthumbs\.db$/, /^Icon.$/, /^Thumbs\.db$/,
    /^\.meteor\/$/, /* avoids scanning N^2 files when bundling all packages */
    /^\.git\/$/ /* often has too many files to watch */
];

var rejectBadPath = function (p) {
  if (p.match(/\.\./))
    throw new Error("bad path: " + p);
};

var stripLeadingSlash = function (p) {
  if (p.charAt(0) !== '/')
    throw new Error("bad path: " + p);
  return p.slice(1);
};


// Contents of main.js in bundles. Exported for use by the bundler
// tests.
exports._mainJsContents = "process.argv.splice(2, 0, 'program.json');\nprocess.chdir(require('path').join(__dirname, 'programs', 'server'));\nrequire('./programs/server/boot.js');\n";

///////////////////////////////////////////////////////////////////////////////
// NodeModulesDirectory
///////////////////////////////////////////////////////////////////////////////

// Represents a node_modules directory that we need to copy into the
// bundle or otherwise make available at runtime.
var NodeModulesDirectory = function (options) {
  var self = this;

  // The absolute path (on local disk) to a directory that contains
  // the built node_modules to use.
  self.sourcePath = options.sourcePath;

  // The path (relative to the bundle root) where we would preferably
  // like the node_modules to be output (essentially cosmetic).
  self.preferredBundlePath = options.preferredBundlePath;
};

///////////////////////////////////////////////////////////////////////////////
// File
///////////////////////////////////////////////////////////////////////////////

// Allowed options:
// - sourcePath: path to file on disk that will provide our contents
// - data: contents of the file as a Buffer
// - hash: optional, sha1 hash of the file contents, if known
// - sourceMap: if 'data' is given, can be given instead of sourcePath. a string
// - cacheable
var File = function (options) {
  var self = this;

  if (options.data && ! (options.data instanceof Buffer))
    throw new Error('File contents must be provided as a Buffer');
  if (! options.sourcePath && ! options.data)
    throw new Error("Must provide either sourcePath or data");

  // The absolute path in the filesystem from which we loaded (or will
  // load) this file (null if the file does not correspond to one on
  // disk).
  self.sourcePath = options.sourcePath;

  // If this file was generated, a sourceMap (as a string) with debugging
  // information, as well as the "root" that paths in it should be resolved
  // against. Set with setSourceMap.
  self.sourceMap = null;
  self.sourceMapRoot = null;

  // Where this file is intended to reside within the target's
  // filesystem.
  self.targetPath = null;

  // The URL at which this file is intended to be served, relative to
  // the base URL at which the target is being served (ignored if this
  // file is not intended to be served over HTTP).
  self.url = null;

  // Is this file guaranteed to never change, so that we can let it be
  // cached forever? Only makes sense of self.url is set.
  self.cacheable = options.cacheable || false;

  // The node_modules directory that Npm.require() should search when
  // called from inside this file, given as a NodeModulesDirectory, or
  // null if Npm.depend() is not in effect for this file. Only works
  // in the "server" architecture.
  self.nodeModulesDirectory = null;

  // For server JS only. Assets associated with this slice; map from the path
  // that is the argument to Assets.getBinary, to a Buffer that is its contents.
  self.assets = null;

  self._contents = options.data || null; // contents, if known, as a Buffer
  self._hash = options.hash || null; // hash, if known, as a hex string
};

_.extend(File.prototype, {
  hash: function () {
    var self = this;
    if (! self._hash)
      self._hash = Builder.sha1(self.contents());
    return self._hash;
  },

  // Omit encoding to get a buffer, or provide something like 'utf8'
  // to get a string
  contents: function (encoding) {
    var self = this;
    if (! self._contents) {
      if (! self.sourcePath) {
        throw new Error("Have neither contents nor sourcePath for file");
      }
      else
        self._contents = fs.readFileSync(self.sourcePath);
    }

    return encoding ? self._contents.toString(encoding) : self._contents;
  },

  setContents: function (b) {
    var self = this;
    if (!(b instanceof Buffer))
      throw new Error("Must set contents to a Buffer");
    self._contents = b;
    // Un-cache hash.
    self._hash = null;
  },

  size: function () {
    var self = this;
    return self.contents().length;
  },

  // Set the URL (and target path) of this file to "/<hash><suffix>". suffix
  // will typically be used to pick a reasonable extension. Also set cacheable
  // to true, since the file's name is now derived from its contents.

  // Also allow a special second suffix that will *only* be postpended to the
  // url, useful for query parameters.
  setUrlToHash: function (fileAndUrlSuffix, urlSuffix) {
    var self = this;
    urlSuffix = urlSuffix || "";
    self.url = "/" + self.hash() + fileAndUrlSuffix + urlSuffix;
    self.cacheable = true;
    self.targetPath = self.hash() + fileAndUrlSuffix;
  },

  // Append "?<hash>" to the URL and mark the file as cacheable.
  addCacheBuster: function () {
    var self = this;
    if (! self.url)
      throw new Error("File must have a URL");
    if (self.cacheable)
      return; // eg, already got setUrlToHash
    if (/\?/.test(self.url))
      throw new Error("URL already has a query string");
    self.url += "?" + self.hash();
    self.cacheable = true;
  },

  // Given a relative path like 'a/b/c' (where '/' is this system's
  // path component separator), produce a URL that always starts with
  // a forward slash and that uses a literal forward slash as the
  // component separator.
  setUrlFromRelPath: function (relPath) {
    var self = this;
    var url = relPath.split(path.sep).join('/');

    if (url.charAt(0) !== '/')
      url = '/' + url;

    self.url = url;
  },

  setTargetPathFromRelPath: function (relPath) {
    var self = this;
    // XXX hack
    if (relPath.match(/^packages\//) || relPath.match(/^assets\//))
      self.targetPath = relPath;
    else
      self.targetPath = path.join('app', relPath);
  },

  // Set a source map for this File. sourceMap is given as a string.
  setSourceMap: function (sourceMap, root) {
    var self = this;

    if (typeof sourceMap !== "string")
      throw new Error("sourceMap must be given as a string");
    self.sourceMap = sourceMap;
    self.sourceMapRoot = root;
  },

  // note: this assets object may be shared among multiple files!
  setAssets: function (assets) {
    var self = this;
    if (!_.isEmpty(assets))
      self.assets = assets;
  }
});

///////////////////////////////////////////////////////////////////////////////
// Target
///////////////////////////////////////////////////////////////////////////////

// options:
// - packageLoader: PackageLoader to use for resolving package dependenices
// - arch: the architecture to build
//
// see subclasses for additional options
var Target = function (options) {
  var self = this;

  // PackageLoader to use for resolving package dependenices.
  self.packageLoader = options.packageLoader;

  // Something like "client.w3c" or "os" or "os.osx.x86_64"
  self.arch = options.arch;

  // All of the Unibuilds that are to go into this target, in the order
  // that they are to be loaded.
  self.unibuilds = [];

  // JavaScript files. List of File. They will be loaded at startup in
  // the order given.
  self.js = [];

  // On-disk dependencies of this target.
  self.watchSet = new watch.WatchSet();

  // Map from package name to package directory of all packages used.
  self.pluginProviderPackageDirs = {};

  // node_modules directories that we need to copy into the target (or
  // otherwise make available at runtime). A map from an absolute path
  // on disk (NodeModulesDirectory.sourcePath) to a
  // NodeModulesDirectory object that we have created to represent it.
  self.nodeModulesDirectories = {};

  // Static assets to include in the bundle. List of File.
  // For client targets, these are served over HTTP.
  self.asset = [];

  self.cordovaDependencies = {};
};

_.extend(Target.prototype, {
  // Top-level entry point for building a target. Generally to build a
  // target, you create with 'new', call make() to specify its sources
  // and build options and actually do the work of buliding the
  // target, and finally you retrieve the build product with a
  // target-type-dependent function such as write() or toJsImage().
  //
  // options
  // - packages: packages to include (Unipackage or 'foo'), per
  //   _determineLoadOrder
  // - minify: true to minify
  // - addCacheBusters: if true, make all files cacheable by adding
  //   unique query strings to their URLs. unlikely to be of much use
  //   on server targets.
  make: function (options) {
    var self = this;

    // Populate the list of unibuilds to load
    self._determineLoadOrder({
      packages: options.packages || []
    });

    // Link JavaScript and set up self.js, etc.
    self._emitResources();

    // Preprocess and concatenate CSS files for client targets.
    if (self instanceof ClientTarget) {
      self.mergeCss();
    }

    // Minify, if requested
    if (options.minify) {
      var minifiers = uniload.load({
        packages: ['minifiers']
      }).minifiers;
      self.minifyJs(minifiers);

      // CSS is minified only for client targets.
      if (self instanceof ClientTarget) {
        self.minifyCss(minifiers);
      }
    }

    if (options.addCacheBusters) {
      // Make client-side CSS and JS assets cacheable forever, by
      // adding a query string with a cache-busting hash.
      self._addCacheBusters("js");
      self._addCacheBusters("css");
    }
  },

  // Determine the packages to load, create Unibuilds for
  // them, put them in load order, save in unibuilds.
  //
  // (Note: this is also called directly by
  // bundler.iterateOverAllUsedUnipackages, kinda hackily.)
  //
  // options include:
  // - packages: an array of packages (or, properly speaking, unibuilds)
  //   to include. Each element should either be a Unipackage object or a
  //   package name as a string
  _determineLoadOrder: function (options) {
    var self = this;
    var packageLoader = self.packageLoader;

    // Find the roots
    var rootUnibuilds =
        _.map(options.packages || [], function (p) {
          if (typeof p === "string") {
            return packageLoader.getUnibuild(p, self.arch);
          } else {
            return p.getUnibuildAtArch(self.arch);
          }
        });

    // PHASE 1: Which unibuilds will be used?
    //
    // Figure out which unibuilds are going to be used in the target, regardless of
    // order. We ignore weak dependencies here, because they don't actually
    // create a "must-use" constraint, just an ordering constraint.

    // What unibuilds will be used in the target? Built in Phase 1, read in
    // Phase 2.
    var usedUnibuilds = {};  // Map from unibuild.id to Unibuild.
    var usedPackages = {};  // Map from package name to true;
    var addToGetsUsed = function (unibuild) {
      if (_.has(usedUnibuilds, unibuild.id))
        return;
      usedUnibuilds[unibuild.id] = unibuild;
      usedPackages[unibuild.pkg.name] = true;
      compiler.eachUsedUnibuild(
        unibuild.uses, self.arch, packageLoader, addToGetsUsed);
    };
    _.each(rootUnibuilds, addToGetsUsed);

    // PHASE 2: In what order should we load the unibuilds?
    //
    // Set self.unibuilds to be all of the roots, plus all of their non-weak
    // dependencies, in the correct load order. "Load order" means that if X
    // depends on (uses) Y, and that relationship is not marked as unordered, Y
    // appears before X in the ordering. Raises an exception iff there is no
    // such ordering (due to circular dependency).
    //
    // XXX The topological sort code here is duplicated in catalog.js.

    // What unibuilds have not yet been added to self.unibuilds?
    var needed = _.clone(usedUnibuilds);  // Map from unibuild.id to Unibuild.
    // Unibuilds that we are in the process of adding; used to detect circular
    // ordered dependencies.
    var onStack = {};  // Map from unibuild.id to true.

    // This helper recursively adds unibuild's ordered dependencies to self.unibuilds,
    // then adds unibuild itself.
    var add = function (unibuild) {
      // If this has already been added, there's nothing to do.
      if (!_.has(needed, unibuild.id))
        return;

      // Process each ordered dependency. (If we have an unordered dependency
      // `u`, then there's no reason to add it *now*, and for all we know, `u`
      // will depend on `unibuild` and need to be added after it. So we ignore
      // those edge. Because we did follow those edges in Phase 1, any unordered
      // unibuilds were at some point in `needed` and will not be left out).
      //
      // eachUsedUnibuild does follow weak edges (ie, they affect the ordering),
      // but only if they point to a package in usedPackages (ie, a package that
      // SOMETHING uses strongly).
      compiler.eachUsedUnibuild(
        unibuild.uses, self.arch, packageLoader,
        { skipUnordered: true, acceptableWeakPackages: usedPackages},
        function (usedUnibuild) {
          if (onStack[usedUnibuild.id]) {
            buildmessage.error("circular dependency between packages " +
                               unibuild.pkg.name + " and " + usedUnibuild.pkg.name);
            // recover by not enforcing one of the depedencies
            return;
          }
          onStack[usedUnibuild.id] = true;
          add(usedUnibuild);
          delete onStack[usedUnibuild.id];
        });
      self.unibuilds.push(unibuild);
      delete needed[unibuild.id];
    };

    while (true) {
      // Get an arbitrary unibuild from those that remain, or break if none remain.
      var first = null;
      for (first in needed) break;
      if (! first)
        break;
      // Now add it, after its ordered dependencies.
      add(needed[first]);
    }
  },

  // Process all of the sorted unibuilds (which includes running the JavaScript
  // linker).
  _emitResources: function () {
    var self = this;

<<<<<<< HEAD
    var isClient = archinfo.matches(self.arch, "client");
=======
    var isBrowser = archinfo.matches(self.arch, "client");
>>>>>>> e8c1df50
    var isOs = archinfo.matches(self.arch, "os");

    // Copy their resources into the bundle in order
    _.each(self.unibuilds, function (unibuild) {
      _.each(unibuild.pkg.cordovaDependencies, function (version, name) {
        // XXX if the plugin dependency conflicts with an existing dependency,
        // use the newer version
        if (_.has(self.cordovaDependencies, name)) {
          var existingVersion = self.cordovaDependencies[name];
          version = semver.lt(existingVersion, version) ? version : existingVersion;
        }
        self.cordovaDependencies[name] = version;
      });

      var isApp = ! unibuild.pkg.name;

      // Emit the resources
      var resources = unibuild.getResources(self.arch, self.packageLoader);

      // First, find all the assets, so that we can associate them with each js
      // resource (for os unibuilds).
      var unibuildAssets = {};
      _.each(resources, function (resource) {
        if (resource.type !== "asset")
          return;

        var f = new File({
          data: resource.data,
          cacheable: false,
          hash: resource.hash
        });

        var relPath = isOs
              ? path.join("assets", resource.servePath)
              : stripLeadingSlash(resource.servePath);
        f.setTargetPathFromRelPath(relPath);

        if (isClient)
          f.setUrlFromRelPath(resource.servePath);
        else {
          unibuildAssets[resource.path] = resource.data;
        }

        self.asset.push(f);
      });

      // Now look for the other kinds of resources.
      _.each(resources, function (resource) {
        if (resource.type === "asset")
          return;  // already handled

        if (_.contains(["js", "css"], resource.type)) {
          if (resource.type === "css" && ! isClient)
            // XXX might be nice to throw an error here, but then we'd
            // have to make it so that package.js ignores css files
            // that appear in the server directories in an app tree

            // XXX XXX can't we easily do that in the css handler in
            // meteor.js?
            return;

          var f = new File({data: resource.data, cacheable: false});

          var relPath = stripLeadingSlash(resource.servePath);

          if (archinfo.matches(self.arch, "client.cordova")) {
            relPath = path.join(resource.type, relPath);

            if (resource.type === "css") {
              f.targetPath = relPath;
            }
          }

          f.setTargetPathFromRelPath(relPath);

          if (isClient) {
            f.setUrlFromRelPath(resource.servePath);
          }

          if (resource.type === "js" && isOs) {
            // Hack, but otherwise we'll end up putting app assets on this file.
            if (resource.servePath !== "/packages/global-imports.js")
              f.setAssets(unibuildAssets);

            if (! isApp && unibuild.nodeModulesPath) {
              var nmd = self.nodeModulesDirectories[unibuild.nodeModulesPath];
              if (! nmd) {
                nmd = new NodeModulesDirectory({
                  sourcePath: unibuild.nodeModulesPath,
                  // It's important that this path end with
                  // node_modules. Otherwise, if two modules in this package
                  // depend on each other, they won't be able to find each
                  // other!
                  preferredBundlePath: path.join(
                    'npm', unibuild.pkg.name, 'node_modules')
                });
                self.nodeModulesDirectories[unibuild.nodeModulesPath] = nmd;
              }
              f.nodeModulesDirectory = nmd;
            }
          }

          // Both CSS and JS files can have source maps
          if (resource.sourceMap) {
            f.setSourceMap(resource.sourceMap, path.dirname(relPath));
          }

          self[resource.type].push(f);
          return;
        }

        if (_.contains(["head", "body"], resource.type)) {
          if (! isClient)
            throw new Error("HTML segments can only go to the client");
          self[resource.type].push(resource.data);
          return;
        }

        throw new Error("Unknown type " + resource.type);
      });

      // Depend on the source files that produced these resources.
      self.watchSet.merge(unibuild.watchSet);

      // Remember the versions of all of the build-time dependencies
      // that were used in these resources. Depend on them as well.
      // XXX assumes that this merges cleanly
       self.watchSet.merge(unibuild.pkg.pluginWatchSet);
      _.extend(self.pluginProviderPackageDirs,
               unibuild.pkg.pluginProviderPackageDirs);
    });
  },

  // Minify the JS in this target
  minifyJs: function (minifiers) {
    var self = this;

    var allJs = _.map(self.js, function (file) {
      return file.contents('utf8');
    }).join('\n;\n');

    allJs = minifiers.UglifyJSMinify(allJs, {
      fromString: true,
      compress: {drop_debugger: false}
    }).code;

    self.js = [new File({ data: new Buffer(allJs, 'utf8') })];
    self.js[0].setUrlToHash(".js");
  },

  // For each resource of the given type, make it cacheable by adding
  // a query string to the URL based on its hash.
  _addCacheBusters: function (type) {
    var self = this;
    _.each(self[type], function (file) {
      file.addCacheBuster();
    });
  },

  // Return the WatchSet for this target's dependency info.
  getWatchSet: function () {
    var self = this;
    return self.watchSet;
  },

  getPluginProviderPackageDirs: function () {
    var self = this;
    return self.pluginProviderPackageDirs;
  },

  // Return the most inclusive architecture with which this target is
  // compatible. For example, if we set out to build a
  // 'os.linux.x86_64' version of this target (by passing that as
  // the 'arch' argument to the constructor), but ended up not
  // including anything that was specific to Linux, the return value
  // would be 'os'.
  mostCompatibleArch: function () {
    var self = this;
    return archinfo.leastSpecificDescription(_.pluck(self.unibuilds, 'arch'));
  }
});


//////////////////// ClientTarget ////////////////////

var ClientTarget = function (options) {
  var self = this;
  Target.apply(this, arguments);

  // CSS files. List of File. They will be loaded in the order given.
  self.css = [];
  // Cached CSS AST. If non-null, self.css has one item in it, processed CSS
  // from merged input files, and this is its parse tree.
  self._cssAstCache = null;

  // List of segments of additional HTML for <head>/<body>.
  self.head = [];
  self.body = [];

  if (! archinfo.matches(self.arch, "client"))
<<<<<<< HEAD
    throw new Error("ClientTarget targeting something that isn't a client?");
=======
    throw new Error("ClientTarget targeting something that isn't a browser?");
>>>>>>> e8c1df50
};

util.inherits(ClientTarget, Target);

_.extend(ClientTarget.prototype, {
  // Lints CSS files and merges them into one file, fixing up source maps and
  // pulling any @import directives up to the top since the CSS spec does not
  // allow them to appear in the middle of a file.
  mergeCss: function () {
    var self = this;
    var minifiers = uniload.load({
      packages: ['minifiers']
    }).minifiers;
    var CssTools = minifiers.CssTools;

    // Filenames passed to AST manipulator mapped to their original files
    var originals = {};

    var cssAsts = _.map(self.css, function (file) {
      var filename = file.url.replace(/^\//, '');
      originals[filename] = file;
      try {
        var parseOptions = { source: filename, position: true };
        var ast = CssTools.parseCss(file.contents('utf8'), parseOptions);
        ast.filename = filename;
      } catch (e) {
        buildmessage.error(e.message, { file: filename });
        return { type: "stylesheet", stylesheet: { rules: [] },
                 filename: filename };
      }

      return ast;
    });

    var warnCb = function (filename, msg) {
      // XXX make this a buildmessage.warning call rather than a random log.
      //     this API would be like buildmessage.error, but wouldn't cause
      //     the build to fail.
      runLog.log(filename + ': warn: ' + msg);
    };

    // Other build phases might need this AST later
    self._cssAstCache = CssTools.mergeCssAsts(cssAsts, warnCb);

    // Overwrite the CSS files list with the new concatenated file
    var stringifiedCss = CssTools.stringifyCss(self._cssAstCache,
                                               { sourcemap: true });
    self.css = [new File({ data: new Buffer(stringifiedCss.code, 'utf8') })];

    // Add the contents of the input files to the source map of the new file
    stringifiedCss.map.sourcesContent =
      _.map(stringifiedCss.map.sources, function (filename) {
        return originals[filename].contents('utf8');
      });

    // If any input files had source maps, apply them.
    // Ex.: less -> css source map should be composed with css -> css source map
    var newMap = sourcemap.SourceMapGenerator.fromSourceMap(
      new sourcemap.SourceMapConsumer(stringifiedCss.map));

    _.each(originals, function (file, name) {
      if (! file.sourceMap)
        return;
      try {
        newMap.applySourceMap(
          new sourcemap.SourceMapConsumer(file.sourceMap), name);
      } catch (err) {
        // If we can't apply the source map, silently drop it.
        //
        // XXX This is here because there are some less files that
        // produce source maps that throw when consumed. We should
        // figure out exactly why and fix it, but this will do for now.
      }
    });

    self.css[0].setSourceMap(JSON.stringify(newMap));
    self.css[0].setUrlToHash(".css");
  },
  // Minify the CSS in this target
  minifyCss: function (minifiers) {
    var self = this;
    var minifiedCss = '';

    // If there is an AST already calculated, don't waste time on parsing it
    // again.
    if (self._cssAstCache) {
      minifiedCss = minifiers.CssTools.minifyCssAst(self._cssAstCache);
    } else if (self.css) {
      var allCss = _.map(self.css, function (file) {
        return file.contents('utf8');
      }).join('\n');

      minifiedCss = minifiers.CssTools.minifyCss(allCss);
    }

    self.css = [new File({ data: new Buffer(minifiedCss, 'utf8') })];
    self.css[0].setUrlToHash(".css", "?meteor_css_resource=true");
  },

  // Output the finished target to disk
  //
  // Returns the path (relative to 'builder') of the control file for
  // the target
  write: function (builder) {
    var self = this;

    builder.reserve("program.json");

    // Helper to iterate over all resources that we serve over HTTP.
    var eachResource = function (f) {
      _.each(["js", "css", "asset"], function (type) {
        _.each(self[type], function (file) {
          f(file, type);
        });
      });
    };

    // Reserve all file names from the manifest, so that interleaved
    // generateFilename calls don't overlap with them.
    eachResource(function (file, type) {
      builder.reserve(file.targetPath);
    });

    // Build up a manifest of all resources served via HTTP.
    var manifest = [];
    eachResource(function (file, type) {
      var fileContents = file.contents();

      var manifestItem = {
        path: file.targetPath,
        where: "client",
        type: type,
        cacheable: file.cacheable,
        url: file.url
      };

      if (file.sourceMap) {
        // Add anti-XSSI header to this file which will be served over
        // HTTP. Note that the Mozilla and WebKit implementations differ as to
        // what they strip: Mozilla looks for the four punctuation characters
        // but doesn't care about the newline; WebKit only looks for the first
        // three characters (not the single quote) and then strips everything up
        // to a newline.
        // https://groups.google.com/forum/#!topic/mozilla.dev.js-sourcemap/3QBr4FBng5g
        var mapData = new Buffer(")]}'\n" + file.sourceMap, 'utf8');
        manifestItem.sourceMap = builder.writeToGeneratedFilename(
          file.targetPath + '.map', {data: mapData});

        // Use a SHA to make this cacheable.
        var sourceMapBaseName = file.hash() + ".map";
        // XXX When we can, drop all of this and just use the SourceMap
        //     header. FF doesn't support that yet, though:
        //         https://bugzilla.mozilla.org/show_bug.cgi?id=765993
        // Note: if we use the older '//@' comment, FF 24 will print a lot
        // of warnings to the console. So we use the newer '//#' comment...
        // which Chrome (28) doesn't support. So we also set X-SourceMap
        // in webapp_server.
        file.setContents(Buffer.concat([
          file.contents(),
          new Buffer("\n//# sourceMappingURL=" + sourceMapBaseName + "\n")
        ]));
        manifestItem.sourceMapUrl = require('url').resolve(
          file.url, sourceMapBaseName);
      }

      // Set this now, in case we mutated the file's contents.
      manifestItem.size = file.size();
      manifestItem.hash = file.hash();

      writeFile(file, builder);

      manifest.push(manifestItem);
    });

    _.each(['head', 'body'], function (type) {
      var data = self[type].join('\n');
      if (data) {
        var dataBuffer = new Buffer(data, 'utf8');
        var dataFile = builder.writeToGeneratedFilename(
          type + '.html', { data: dataBuffer });
        manifest.push({
          path: dataFile,
          where: 'internal',
          type: type,
          hash: Builder.sha1(dataBuffer)
        });
      }
    });

    // Control file
    builder.writeJson('program.json', {
      format: "client-program-pre1",
      manifest: manifest
    });
    return "program.json";
  }
});


//////////////////// JsImageTarget and JsImage  ////////////////////

// A JsImage (JavaScript Image) is a fully linked JavaScript program
// that is totally ready to go. (Image is used in the sense of "the
// output of a linker", as in "executable image", rather than in the
// sense of "visual picture").
//
// A JsImage can be loaded into its own new JavaScript virtual
// machine, or it can be loaded into an existing virtual machine as a
// plugin.
var JsImage = function () {
  var self = this;

  // Array of objects with keys:
  // - targetPath: relative path to use if saved to disk (or for stack traces)
  // - source: JS source code to load, as a string
  // - nodeModulesDirectory: a NodeModulesDirectory indicating which
  //   directory should be searched by Npm.require()
  // - sourceMap: if set, source map for this code, as a string
  // note: this can't be called `load` at it would shadow `load()`
  self.jsToLoad = [];

  // node_modules directories that we need to copy into the target (or
  // otherwise make available at runtime). A map from an absolute path
  // on disk (NodeModulesDirectory.sourcePath) to a
  // NodeModulesDirectory object that we have created to represent it.
  self.nodeModulesDirectories = {};

  // Architecture required by this image
  self.arch = null;
};

_.extend(JsImage.prototype, {
  // Load the image into the current process. It gets its own unique
  // Package object containing its own private copy of every
  // unipackage that it uses. This Package object is returned.
  //
  // If `bindings` is provided, it is a object containing a set of
  // variables to set in the global environment of the executed
  // code. The keys are the variable names and the values are their
  // values. In addition to the contents of `bindings`, Package and
  // Npm will be provided.
  //
  // XXX throw an error if the image includes any "app-style" code
  // that is built to put symbols in the global namespace rather than
  // in a compartment of Package
  load: function (bindings) {
    var self = this;
    var ret = {};

    // XXX This is mostly duplicated from server/boot.js, as is Npm.require
    // below. Some way to avoid this?
    var getAsset = function (assets, assetPath, encoding, callback) {
      var fut;
      if (! callback) {
        if (! Fiber.current)
          throw new Error("The synchronous Assets API can " +
                          "only be called from within a Fiber.");
        fut = new Future();
        callback = fut.resolver();
      }
      var _callback = function (err, result) {
        if (result && ! encoding)
          // Sadly, this copies in Node 0.10.
          result = new Uint8Array(result);
        callback(err, result);
      };

      if (!assets || !_.has(assets, assetPath)) {
        _.callback(new Error("Unknown asset: " + assetPath));
      } else {
        var buffer = assets[assetPath];
        var result = encoding ? buffer.toString(encoding) : buffer;
        _callback(null, result);
      }
      if (fut)
        return fut.wait();
    };

    // Eval each JavaScript file, providing a 'Npm' symbol in the same
    // way that the server environment would, a 'Package' symbol
    // so the loaded image has its own private universe of loaded
    // packages, and an 'Assets' symbol to help the package find its
    // static assets.
    var failed = false;
    _.each(self.jsToLoad, function (item) {
      if (failed)
        return;

      var env = _.extend({
        Package: ret,
        Npm: {
          require: function (name) {
            if (! item.nodeModulesDirectory) {
              // No Npm.depends associated with this package
              return require(name);
            }

            var nodeModuleDir =
              path.join(item.nodeModulesDirectory.sourcePath, name);

            if (fs.existsSync(nodeModuleDir)) {
              return require(nodeModuleDir);
            }
            try {
              return require(name);
            } catch (e) {
              throw new Error("Can't load npm module '" + name +
                              "' while loading " + item.targetPath +
                              ". Check your Npm.depends().'");
            }
          }
        },
        Assets: {
          getText: function (assetPath, callback) {
            return getAsset(item.assets, assetPath, "utf8", callback);
          },
          getBinary: function (assetPath, callback) {
            return getAsset(item.assets, assetPath, undefined, callback);
          }
        }
      }, bindings || {});

      try {
        // XXX XXX Get the actual source file path -- item.targetPath
        // is not actually correct (it's the path in the bundle rather
        // than in the source tree).
        files.runJavaScript(item.source.toString('utf8'), {
          filename: item.targetPath,
          symbols: env,
          sourceMap: item.sourceMap,
          sourceMapRoot: item.sourceMapRoot
        });
      } catch (e) {
        buildmessage.exception(e);
        // Recover by skipping the rest of the load
        failed = true;
        return;
      }
    });

    return ret;
  },

  // Write this image out to disk
  //
  // Returns the path (relative to 'builder') of the control file for
  // the image
  write: function (builder) {
    var self = this;

    builder.reserve("program.json");

    // Finalize choice of paths for node_modules directories -- These
    // paths are no longer just "preferred"; they are the final paths
    // that we will use
    var nodeModulesDirectories = [];
    _.each(self.nodeModulesDirectories || [], function (nmd) {
      // We do a little manipulation to make sure that generateFilename only
      // adds suffixes to parts of the path other than the final node_modules,
      // which needs to stay node_modules.
      var dirname = path.dirname(nmd.preferredBundlePath);
      var base = path.basename(nmd.preferredBundlePath);
      var generatedDir = builder.generateFilename(dirname, {directory: true});
      nodeModulesDirectories.push(new NodeModulesDirectory({
        sourcePath: nmd.sourcePath,
        preferredBundlePath: path.join(generatedDir, base)
      }));
    });

    // If multiple load files share the same asset, only write one copy of
    // each. (eg, for app assets).
    var assetFilesBySha = {};

    // JavaScript sources
    var load = [];
    _.each(self.jsToLoad, function (item) {
      if (! item.targetPath)
        throw new Error("No targetPath?");

      var loadItem = {};

      if (item.nodeModulesDirectory) {
        // We need to make sure to use the directory name we got from
        // builder.generateFilename here.
        // XXX these two parallel data structures of self.jsToLoad and
        //     self.nodeModulesDirectories are confusing
        var generatedNMD = _.findWhere(
          nodeModulesDirectories,
          {sourcePath: item.nodeModulesDirectory.sourcePath}
        );
        if (generatedNMD) {
          loadItem.node_modules = generatedNMD.preferredBundlePath;
        }
      }

      if (item.sourceMap) {
        // Reference the source map in the source. Looked up later by
        // node-inspector.
        var sourceMapBaseName = item.targetPath + ".map";

        // Write the source map.
        loadItem.sourceMap = builder.writeToGeneratedFilename(
          sourceMapBaseName,
          { data: new Buffer(item.sourceMap, 'utf8') }
        );

        var sourceMapFileName = path.basename(loadItem.sourceMap);
        // Remove any existing sourceMappingURL line. (eg, if roundtripping
        // through JsImage.readFromDisk, don't end up with two!)
        item.source = item.source.replace(
            /\n\/\/# sourceMappingURL=.+\n?$/, '');
        item.source += "\n//# sourceMappingURL=" + sourceMapFileName + "\n";
        loadItem.sourceMapRoot = item.sourceMapRoot;
      }

      loadItem.path = builder.writeToGeneratedFilename(
        item.targetPath,
        { data: new Buffer(item.source, 'utf8') });

      if (!_.isEmpty(item.assets)) {
        // For package code, static assets go inside a directory inside
        // assets/packages specific to this package. Application assets (e.g. those
        // inside private/) go in assets/app/.
        // XXX same hack as setTargetPathFromRelPath
          var assetBundlePath;
        if (item.targetPath.match(/^packages\//)) {
          var dir = path.dirname(item.targetPath);
          var base = path.basename(item.targetPath, ".js");
          assetBundlePath = path.join('assets', dir, base);
        } else {
          assetBundlePath = path.join('assets', 'app');
        }

        loadItem.assets = {};
        _.each(item.assets, function (data, relPath) {
          var sha = Builder.sha1(data);
          if (_.has(assetFilesBySha, sha)) {
            loadItem.assets[relPath] = assetFilesBySha[sha];
          } else {
            loadItem.assets[relPath] = assetFilesBySha[sha] =
              builder.writeToGeneratedFilename(
                path.join(assetBundlePath, relPath), { data: data });
          }
        });
      }

      load.push(loadItem);
    });

    // node_modules resources from the packages. Due to appropriate
    // builder configuration, 'meteor bundle' and 'meteor deploy' copy
    // them, and 'meteor run' symlinks them. If these contain
    // arch-specific code then the target will end up having an
    // appropriately specific arch.
    _.each(nodeModulesDirectories, function (nmd) {
      builder.copyDirectory({
        from: nmd.sourcePath,
        to: nmd.preferredBundlePath
      });
    });

    // Control file
    builder.writeJson('program.json', {
      format: "javascript-image-pre1",
      arch: self.arch,
      load: load
    });
    return "program.json";
  }
});

// Create a JsImage by loading a bundle of format
// 'javascript-image-pre1' from disk (eg, previously written out with
// write()). `dir` is the path to the control file.
JsImage.readFromDisk = function (controlFilePath) {
  var ret = new JsImage;
  var json = JSON.parse(fs.readFileSync(controlFilePath));
  var dir = path.dirname(controlFilePath);

  if (json.format !== "javascript-image-pre1")
    throw new Error("Unsupported plugin format: " +
                    JSON.stringify(json.format));

  ret.arch = json.arch;

  _.each(json.load, function (item) {
    rejectBadPath(item.path);

    var nmd = undefined;
    if (item.node_modules) {
      rejectBadPath(item.node_modules);
      var node_modules = path.join(dir, item.node_modules);
      if (! (node_modules in ret.nodeModulesDirectories)) {
        ret.nodeModulesDirectories[node_modules] =
          new NodeModulesDirectory({
            sourcePath: node_modules,
            preferredBundlePath: item.node_modules
          });
      }
      nmd = ret.nodeModulesDirectories[node_modules];
    }

    var loadItem = {
      targetPath: item.path,
      source: fs.readFileSync(path.join(dir, item.path), 'utf8'),
      nodeModulesDirectory: nmd
    };

    if (item.sourceMap) {
      // XXX this is the same code as unipackage.initFromPath
      rejectBadPath(item.sourceMap);
      loadItem.sourceMap = fs.readFileSync(
        path.join(dir, item.sourceMap), 'utf8');
      loadItem.sourceMapRoot = item.sourceMapRoot;
    }

    if (!_.isEmpty(item.assets)) {
      loadItem.assets = {};
      _.each(item.assets, function (filename, relPath) {
        loadItem.assets[relPath] = fs.readFileSync(path.join(dir, filename));
      });
    }

    ret.jsToLoad.push(loadItem);
  });

  return ret;
};

var JsImageTarget = function (options) {
  var self = this;
  Target.apply(this, arguments);

  if (! archinfo.matches(self.arch, "os"))
    // Conceivably we could support targeting the client as long as
    // no native node modules were used.  No use case for that though.
    throw new Error("JsImageTarget targeting something unusual?");
};

util.inherits(JsImageTarget, Target);

_.extend(JsImageTarget.prototype, {
  toJsImage: function () {
    var self = this;
    var ret = new JsImage;

    _.each(self.js, function (file) {
      ret.jsToLoad.push({
        targetPath: file.targetPath,
        source: file.contents().toString('utf8'),
        nodeModulesDirectory: file.nodeModulesDirectory,
        assets: file.assets,
        sourceMap: file.sourceMap,
        sourceMapRoot: file.sourceMapRoot
      });
    });

    ret.nodeModulesDirectories = self.nodeModulesDirectories;
    ret.arch = self.mostCompatibleArch();

    return ret;
  }
});


//////////////////// ServerTarget ////////////////////

// options:
// - clientTarget: the ClientTarget to serve up over HTTP as our client
// - releaseName: the Meteor release name (for retrieval at runtime)
var ServerTarget = function (options) {
  var self = this;
  JsImageTarget.apply(this, arguments);

  self.clientTarget = options.clientTarget;
  self.releaseName = options.releaseName;
  self.packageLoader = options.packageLoader;

  if (! archinfo.matches(self.arch, "os"))
    throw new Error("ServerTarget targeting something that isn't a server?");
};

util.inherits(ServerTarget, JsImageTarget);

_.extend(ServerTarget.prototype, {
  // Output the finished target to disk
  // options:
  // - includeNodeModulesSymlink: if true, add a node_modules symlink
  // - getRelativeTargetPath: a function that takes {forTarget:
  //   Target, relativeTo: Target} and return the path of one target
  //   in the bundle relative to another. hack to get the path of the
  //   client target.. we'll find a better solution here eventually
  //
  // Returns the path (relative to 'builder') of the control file for
  // the plugin
  write: function (builder, options) {
    var self = this;

    // Pick a start script name
    // XXX base it on the name of the target
    var scriptName = 'start.sh';
    builder.reserve(scriptName);

    // This is where the dev_bundle will be downloaded and unpacked
    builder.reserve('dependencies');

    // Relative path to our client, if we have one (hack)
    var clientTargetPath;
    if (self.clientTarget) {
      clientTargetPath = path.join(options.getRelativeTargetPath({
        forTarget: self.clientTarget, relativeTo: self}),
                                   'program.json');
    }

    // We will write out config.json, the dependency kit, and the
    // server driver alongside the JsImage
    builder.writeJson("config.json", {
      meteorRelease: self.releaseName || undefined,
      client: clientTargetPath || undefined
    });

    // Write package.json and npm-shrinkwrap.json for the dependencies of
    // boot.js.
    builder.write('package.json', {
      file: path.join(files.getDevBundle(), 'etc', 'package.json')
    });
    builder.write('npm-shrinkwrap.json', {
      file: path.join(files.getDevBundle(), 'etc', 'npm-shrinkwrap.json')
    });

    // This is a hack to make 'meteor run' faster (so you don't have to run 'npm
    // install' using the above package.json and npm-shrinkwrap.json on every
    // rebuild).
    if (options.includeNodeModulesSymlink) {
      builder.write('node_modules', {
        symlink: path.join(files.getDevBundle(), 'lib', 'node_modules')
      });
    }

    // Linked JavaScript image (including static assets, assuming that there are
    // any JS files at all)
    var imageControlFile = self.toJsImage().write(builder);

    // Server bootstrap
    builder.write('boot.js',
                  { file: path.join(__dirname, 'server', 'boot.js') });

    // Script that fetches the dev_bundle and runs the server bootstrap
    var archToPlatform = {
      'os.linux.x86_32': 'Linux_i686',
      'os.linux.x86_64': 'Linux_x86_64',
      'os.osx.x86_64': 'Darwin_x86_64'
    };
    var platform = archToPlatform[self.arch];
    if (! platform) {
      buildmessage.error("MDG does not publish dev_bundles for arch: " +
                         self.arch);
      // Recover by bailing out and leaving a partially built target
      return;
    }

    var devBundleVersion =
      fs.readFileSync(
        path.join(files.getDevBundle(), '.bundle_version.txt'), 'utf8');
    devBundleVersion = devBundleVersion.split('\n')[0];

    var script = uniload.load({
      packages: ['dev-bundle-fetcher']
    })["dev-bundle-fetcher"].DevBundleFetcher.script();
    script = script.replace(/##PLATFORM##/g, platform);
    script = script.replace(/##BUNDLE_VERSION##/g, devBundleVersion);
    script = script.replace(/##IMAGE##/g, imageControlFile);
    script = script.replace(/##RUN_FILE##/g, 'boot.js');
    builder.write(scriptName, { data: new Buffer(script, 'utf8'),
                                executable: true });

    return scriptName;
  }
});

var writeFile = function (file, builder) {
  if (! file.targetPath)
    throw new Error("No targetPath?");
  var contents = file.contents();
  if (! (contents instanceof Buffer))
    throw new Error("contents not a Buffer?");
  // XXX should probably use sanitize: true, but that will have
  // to wait until the server is actually driven by the manifest
  // (rather than just serving all of the files in a certain
  // directories)
  builder.write(file.targetPath, { data: file.contents() });
};

///////////////////////////////////////////////////////////////////////////////
// writeSiteArchive
///////////////////////////////////////////////////////////////////////////////

// targets is a set of Targets to include in the bundle, as a map from
// target name (to use in the bundle) to a Target. outputPath is the
// path of a directory that should be created to contain the generated
// site archive.
//
// Returns:

// {
//     watchSet: watch.WatchSet for all files and directories that ultimately went
//     starManifest: the JSON manifest of the star
// }
// into the bundle.
//
// options:
// - includeNodeModulesSymlink: bool
// - builtBy: vanity identification string to write into metadata
// - controlProgram: name of the control program (should be a target name)
// - releaseName: The Meteor release version
var writeSiteArchive = function (targets, outputPath, options) {
  var builder = new Builder({
    outputPath: outputPath,
    // This is a bit of a hack, but it means that things like node_modules
    // directories for packages end up as symlinks too.
    symlink: options.includeNodeModulesSymlink
  });

  if (options.controlProgram && ! (options.controlProgram in targets))
    throw new Error("controlProgram '" + options.controlProgram +
                    "' is not the name of a target?");

  try {
    var json = {
      format: "site-archive-pre1",
      builtBy: options.builtBy,
      programs: [],
      control: options.controlProgram || undefined,
      meteorRelease: options.releaseName,
      cordovaDependencies: {}
    };

    // Pick a path in the bundle for each target
    var paths = {};
    _.each(targets, function (target, name) {
      var p = path.join('programs', name);
      builder.reserve(p, { directory: true });
      paths[name] = p;
    });

    // Hack to let servers find relative paths to clients. Should find
    // another solution eventually (probably some kind of mount
    // directive that mounts the client bundle in the server at runtime)
    var getRelativeTargetPath = function (options) {
      var pathForTarget = function (target) {
        var name;
        _.each(targets, function (t, n) {
          if (t === target)
            name = n;
        });
        if (! name)
          throw new Error("missing target?");

        if (! (name in paths))
          throw new Error("missing target path?");

        return paths[name];
      };

      return path.relative(pathForTarget(options.relativeTo),
                           pathForTarget(options.forTarget));
    };

    // Write out each target
    _.each(targets, function (target, name) {
      var relControlFilePath =
        target.write(builder.enter(paths[name]), {
          includeNodeModulesSymlink: options.includeNodeModulesSymlink,
          getRelativeTargetPath: getRelativeTargetPath });

      _.each(target.cordovaDependencies, function (version, name) {
        json.cordovaDependencies[name] = version;
      });

      json.programs.push({
        name: name,
        arch: target.mostCompatibleArch(),
        path: path.join(paths[name], relControlFilePath)
      });
    });

    // Tell Galaxy what version of the dependency kit we're using, so
    // it can load the right modules. (Include this even if we copied
    // or symlinked a node_modules, since that's probably enough for
    // it to work in spite of the presence of node_modules for the
    // wrong arch). The place we stash this is grody for temporary
    // reasons of backwards compatibility.
    builder.write(path.join('server', '.bundle_version.txt'), {
      file: path.join(files.getDevBundle(), '.bundle_version.txt')
    });

    // Affordances for standalone use
    if (targets.server) {
      // add program.json as the first argument after "node main.js" to the boot script.
      var stub = new Buffer(exports._mainJsContents, 'utf8');
      builder.write('main.js', { data: stub });

      builder.write('README', { data: new Buffer(
"This is a Meteor application bundle. It has only one external dependency:\n" +
"Node.js 0.10.29 or newer. To run the application:\n" +
"\n" +
"  $ (cd programs/server && npm install)\n" +
"  $ export MONGO_URL='mongodb://user:password@host:port/databasename'\n" +
"  $ export ROOT_URL='http://example.com'\n" +
"  $ export MAIL_URL='smtp://user:password@mailhost:port/'\n" +
"  $ node main.js\n" +
"\n" +
"Use the PORT environment variable to set the port where the\n" +
"application will listen. The default is 80, but that will require\n" +
"root on most systems.\n" +
"\n" +
"Find out more about Meteor at meteor.com.\n",
      'utf8')});
    }

    // Control file
    builder.writeJson('star.json', json);

    // Merge the WatchSet of everything that went into the bundle.
    var clientWatchSet = new watch.WatchSet();
    var serverWatchSet = new watch.WatchSet();
    var dependencySources = [builder].concat(_.values(targets));
    _.each(dependencySources, function (s) {
      if (s instanceof ClientTarget) {
        clientWatchSet.merge(s.getWatchSet());
      } else {
        serverWatchSet.merge(s.getWatchSet());
      }
    });

    // We did it!
    builder.complete();

    return {
      clientWatchSet: clientWatchSet,
      serverWatchSet: serverWatchSet,
      starManifest: json
    };
  } catch (e) {
    builder.abort();
    throw e;
  }
};

///////////////////////////////////////////////////////////////////////////////
// Main
///////////////////////////////////////////////////////////////////////////////

/**
 * Builds a Meteor app.
 *
 * options are:

 * - outputPath: Required. Path to the directory where the output (a
 *   untarred bundle) should go. This directory will be created if it
 *   doesn't exist, and removed first if it does exist.
 *
 * - includeNodeModulesSymlink: if set, we create a symlink from
 *   programs/server/node_modules to the dev bundle's lib/node_modules.
 *   This is a hack to make 'meteor run' faster. (We can't just set
 *   $NODE_PATH because then random node_modules directories above cwd
 *   take precedence.) To make it even hackier, this also means we
 *   make node_modules directories for packages symlinks instead of
 *   copies.
 *
 * - buildOptions: may include
 *   - minify: minify the CSS and JS assets (boolean, default false)
 *   - serverArch: the server architecture to target
 *                   (defaults to archinfo.host())
 *   - clientArchs: an array of client archs to target
 *
 * Returns an object with keys:
 * - errors: A buildmessage.MessageSet, or falsy if bundling succeeded.
 * - watchSet: Information about files and paths that were
 *   inputs into the bundle and that we may wish to monitor for
 *   changes when developing interactively, as a watch.WatchSet.
 *
 * On failure ('errors' is truthy), no bundle will be output (in fact,
 * outputPath will have been removed if it existed).
 *
 * The currently running version of Meteor (release.current) must
 * match the version called for by the app (unless release.forced is
 * true, meaning that the user explicitly forced us to use this
 * release).
 *
 * Note that when you run "meteor test-packages", appDir points to the
 * test harness, while the local package search paths in 'release'
 * will point somewhere else -- into the app (if any) whose packages
 * you are testing!
 */
exports.bundle = function (options) {
  var outputPath = options.outputPath;
  var includeNodeModulesSymlink = !!options.includeNodeModulesSymlink;
  var buildOptions = options.buildOptions || {};

  if (! release.usingRightReleaseForApp(appDir))
    throw new Error("running wrong release for app?");

<<<<<<< HEAD
  var serverArch = buildOptions.serverArch || archinfo.host();
  var clientArchs = buildOptions.clientArchs || [ "client.browser" ];
=======
  var arch = buildOptions.arch || archinfo.host();
  var clientArchs = buildOptions.clientArchs || ["client.browser"];
>>>>>>> e8c1df50

  var appDir = project.project.rootDir;
  var packageLoader = project.project.getPackageLoader();
  var downloaded = project.project._ensurePackagesExistOnDisk(
    project.project.dependencies, { arch: serverArch, verbose: true });

  if (_.keys(downloaded).length !==
      _.keys(project.project.dependencies).length) {
    buildmessage.error("Unable to download package builds for this architecture.");
    // Recover by returning.
    return;
  }

  var releaseName =
    release.current.isCheckout() ? "none" : release.current.name;
  var builtBy = "Meteor" + (release.current.name ?
                            " " + release.current.name : "");

  var success = false;
  var serverWatchSet = new watch.WatchSet();
  var clientWatchSet = new watch.WatchSet();
  var starResult = null;
  var targets = {};

  var messages = buildmessage.capture({
    title: "building the application"
  }, function () {
    var controlProgram = null;

<<<<<<< HEAD
    var makeClientTarget = function (app, clientArch) {
      var client = new ClientTarget({
        packageLoader: packageLoader,
        arch: clientArch
=======
    var makeClientTarget = function (app, arch) {
      var client = new ClientTarget({
        packageLoader: packageLoader,
        arch: arch
>>>>>>> e8c1df50
      });

      client.make({
        packages: [app],
        minify: buildOptions.minify,
        addCacheBusters: true
      });

      return client;
    };

    var makeBlankClientTarget = function () {
      // XXX
      var client = new ClientTarget({
        packageLoader: packageLoader,
        arch: "client.browser"
      });
      client.make({
        minify: buildOptions.minify,
        addCacheBusters: true
      });

      return client;
    };

    var makeServerTarget = function (app, clientTarget) {
      var targetOptions = {
        packageLoader: packageLoader,
        arch: serverArch,
        releaseName: releaseName
      };
      if (clientTarget)
        targetOptions.clientTarget = clientTarget;

      var server = new ServerTarget(targetOptions);

      server.make({
        packages: [app],
        minify: false
      });

      return server;
    };

    // Include default targets, unless there's a no-default-targets file in the
    // top level of the app. (This is a very hacky interface which will
    // change. Note, eg, that .meteor/packages is confusingly ignored in this
    // case.)

    var includeDefaultTargets = watch.readAndWatchFile(
      serverWatchSet, path.join(appDir, 'no-default-targets')) === null;

    if (includeDefaultTargets) {
      // Create a Unipackage object that represents the app
      var app = packageCache.packageCache.loadAppAtPath(
        appDir, exports.ignoreFiles);

      // Client
      _.each(clientArchs, function (arch) {
        var client = makeClientTarget(app, arch);
        targets[arch] = client;
      });

      // Server
<<<<<<< HEAD
      var browserClient = targets["client.browser"] ||
                          makeBlankClientTarget(app);
=======
      var browserClient = targets["client.browser"];
>>>>>>> e8c1df50
      if (browserClient) {
        var server = options.cachedServerTarget ||
                     makeServerTarget(app, browserClient);
        server.clientTarget = browserClient;
        targets.server = server;
      }
    }

    // Pick up any additional targets in /programs
    // Step 1: scan for targets and make a list. We will reload if you create a
    // new subdir in 'programs', or create 'programs' itself.
    var programs = [];
    var programsDir = project.project.getProgramsDirectory();
    var programsSubdirs = project.project.getProgramsSubdirs({
      watchSet: serverWatchSet
    });

    _.each(programsSubdirs, function (item) {
      // Remove trailing slash.
      item = item.substr(0, item.length - 1);

      if (_.has(targets, item)) {
        buildmessage.error("duplicate programs named '" + item + "'");
        // Recover by ignoring this program
        return;
      }
      // Programs must (for now) contain a `package.js` file. If not, then
      // perhaps the directory we are seeing is left over from another git
      // branch or something and we should ignore it.  We don't actually parse
      // the package.js file here, though (but we do restart if it is later
      // added or changed).
      if (watch.readAndWatchFile(
        serverWatchSet, path.join(programsDir, item, 'package.js')) === null) {
        return;
      }

      targets[item] = true;  // will be overwritten with actual target later

      // Read attributes.json, if it exists
      var attrsJsonAbsPath = path.join(programsDir, item, 'attributes.json');
      var attrsJsonRelPath = path.join('programs', item, 'attributes.json');
      var attrsJsonContents = watch.readAndWatchFile(
        serverWatchSet, attrsJsonAbsPath);

      var attrsJson = {};
      if (attrsJsonContents !== null) {
        try {
          attrsJson = JSON.parse(attrsJsonContents);
        } catch (e) {
          if (! (e instanceof SyntaxError))
            throw e;
          buildmessage.error(e.message, { file: attrsJsonRelPath });
          // recover by ignoring attributes.json
        }
      }

      var isControlProgram = !! attrsJson.isControlProgram;
      if (isControlProgram) {
        if (controlProgram !== null) {
          buildmessage.error(
              "there can be only one control program ('" + controlProgram +
              "' is also marked as the control program)",
            { file: attrsJsonRelPath });
          // recover by ignoring that it wants to be the control
          // program
        } else {
          controlProgram = item;
        }
      }

      // Add to list
      programs.push({
        type: attrsJson.type || "server",
        name: item,
        path: path.join(programsDir, item),
        client: attrsJson.client,
        attrsJsonRelPath: attrsJsonRelPath
      });
    });

    if (! controlProgram) {
      if (_.has(targets, 'ctl')) {
        buildmessage.error(
          "A program named ctl exists but no program has isControlProgram set");
        // recover by not making a control program
      }  else {
        var target = makeServerTarget("ctl");
        targets["ctl"] = target;
        controlProgram = "ctl";
      }
    }

    // Step 2: sort the list so that client programs are built first (because
    // when we build the servers we need to be able to reference the clients)
    programs.sort(function (a, b) {
      a = (a.type === "client") ? 0 : 1;
      b = (b.type === "client") ? 0 : 1;
      return a > b;
    });

    // Step 3: build the programs
    var blankClientTarget = null;
    _.each(programs, function (p) {
      // Read this directory as a package and create a target from
      // it
      var pkg = packageCache.packageCache.
        loadPackageAtPath(p.name, p.path);
      var target;
      switch (p.type) {
      case "server":
        target = makeServerTarget(pkg);
        break;
      case "traditional":
        var clientTarget;

        if (! p.client) {
          if (! blankClientTarget) {
            clientTarget = blankClientTarget = targets._blank =
              makeBlankClientTarget();
          } else {
            clientTarget = blankClientTarget;
          }
        } else {
          clientTarget = targets[p.client];
          if (! clientTarget) {
            buildmessage.error("no such program '" + p.client + "'",
                               { file: p.attrsJsonRelPath });
            // recover by ignoring target
            return;
          }
        }

        // We don't check whether targets[p.client] is actually a
        // ClientTarget. If you want to be clever, go ahead.

        target = makeServerTarget(pkg, clientTarget);
        break;
      case "client":
        target = makeClientTarget(pkg);
        break;
      default:
        buildmessage.error(
          "type must be 'server', 'traditional', or 'client'",
          { file: p.attrsJsonRelPath });
        // recover by ignoring target
        return;
      };
      targets[p.name] = target;
    });

    // If we omitted a target due to an error, we might not have a
    // controlProgram anymore.
    if (! (controlProgram in targets))
      controlProgram = undefined;

    // Write to disk
    starResult = writeSiteArchive(targets, outputPath, {
      includeNodeModulesSymlink: includeNodeModulesSymlink,
      builtBy: builtBy,
      controlProgram: controlProgram,
      releaseName: releaseName
    });
    serverWatchSet.merge(starResult.serverWatchSet);
    clientWatchSet.merge(starResult.clientWatchSet);

    success = true;
  });

  if (success && messages.hasMessages())
    success = false; // there were errors

  return {
    errors: success ? false : messages,
    serverWatchSet: serverWatchSet,
    clientWatchSet: clientWatchSet,
    starManifest: starResult && starResult.starManifest,
    serverTarget: targets.server
  };
};

// Make a JsImage object (a complete, linked, ready-to-go JavaScript
// program). It can either be loaded into memory with load(), which
// returns the `Package` object inside the plugin's namespace, or
// saved to disk with write(builder).
//
// Returns an object with keys:
// - image: The created JsImage object.
// - watchSet: Source file WatchSet (see bundle()).
//
// XXX return an 'errors' key for symmetry with bundle(), rather than
// letting exceptions escape?
//
// options:
// - packageLoader: required. the PackageLoader for resolving
//   bundle-time dependencies
// - name: required. a name for this image (cosmetic, but will appear
//   in, eg, error messages) -- technically speaking, this is the name
//   of the package created to contain the sources and package
//   dependencies set up below
// - use: list of packages to use in the plugin, as strings (foo or foo.bar)
// - sources: source files to use (paths on local disk)
// - sourceRoot: path relative to which sources should be
//   interpreted. please set it to something reasonable so that any error
//   messages will look pretty.
// - npmDependencies: map from npm package name to required version
// - cordovaDependencies: map from cordova plugin name to required version
// - npmDir: where to keep the npm cache and npm version shrinkwrap
//   info. required if npmDependencies present.
//
// XXX currently any symbols exported by the plugin will get mapped
// into 'Package.<plugin name>' within the plugin, so name should not
// be the name of any package that is included (directly or
// transitively) in the plugin build. obviously this is unfortunate.
// It would be nice to have a way to say "make this package anonymous"
// without also saying "make its namespace the same as the global
// namespace." It should be an easy refactor,
exports.buildJsImage = function (options) {
  if (options.npmDependencies && ! options.npmDir)
    throw new Error("Must indicate .npm directory to use");
  if (! options.name)
    throw new Error("Must provide a name");

  var packageSource = new PackageSource;

  packageSource.initFromOptions(options.name, {
    archName: "plugin",
    use: options.use || [],
    sourceRoot: options.sourceRoot,
    sources: options.sources || [],
    serveRoot: path.sep,
    npmDependencies: options.npmDependencies,
    cordovaDependencies: options.cordovaDependencies,
    npmDir: options.npmDir,
    dependencyVersions: options.dependencyVersions,
    noVersionFile: true
  });

  var unipackage = compiler.compile(packageSource).unipackage;
  var target = new JsImageTarget({
    packageLoader: options.packageLoader,
    // This function does not yet support cross-compilation (neither does
    // initFromOptions). That's OK for now since we're only trying to support
    // cross-bundling, not cross-package-building, and this function is only
    // used to build plugins (during package build) and for unipackage.load
    // (which always wants to build for the current host).
    arch: archinfo.host()
  });
  target.make({ packages: [unipackage] });

  return {
    image: target.toJsImage(),
    watchSet: target.getWatchSet(),
    pluginProviderPackageDirs: target.getPluginProviderPackageDirs()
  };
};

// Load a JsImage from disk (that was previously written by calling
// write() on a JsImage). `controlFilePath` is the path to the control
// file (eg, program.json).
exports.readJsImage = function (controlFilePath) {
  return JsImage.readFromDisk(controlFilePath);
};

// Given an array of unipackage names, invokes the callback with each
// corresponding Unipackage object, plus all of their transitive dependencies,
// with a topological sort.
exports.iterateOverAllUsedUnipackages = function (loader, arch,
                                                  packageNames, callback) {
  var target = new Target({packageLoader: loader,
                           arch: arch});
  target._determineLoadOrder({packages: packageNames});
  _.each(target.unibuilds, function (unibuild) {
    callback(unibuild.pkg);
  });
};<|MERGE_RESOLUTION|>--- conflicted
+++ resolved
@@ -579,11 +579,7 @@
   _emitResources: function () {
     var self = this;
 
-<<<<<<< HEAD
     var isClient = archinfo.matches(self.arch, "client");
-=======
-    var isBrowser = archinfo.matches(self.arch, "client");
->>>>>>> e8c1df50
     var isOs = archinfo.matches(self.arch, "os");
 
     // Copy their resources into the bundle in order
@@ -784,11 +780,7 @@
   self.body = [];
 
   if (! archinfo.matches(self.arch, "client"))
-<<<<<<< HEAD
     throw new Error("ClientTarget targeting something that isn't a client?");
-=======
-    throw new Error("ClientTarget targeting something that isn't a browser?");
->>>>>>> e8c1df50
 };
 
 util.inherits(ClientTarget, Target);
@@ -1692,13 +1684,8 @@
   if (! release.usingRightReleaseForApp(appDir))
     throw new Error("running wrong release for app?");
 
-<<<<<<< HEAD
   var serverArch = buildOptions.serverArch || archinfo.host();
   var clientArchs = buildOptions.clientArchs || [ "client.browser" ];
-=======
-  var arch = buildOptions.arch || archinfo.host();
-  var clientArchs = buildOptions.clientArchs || ["client.browser"];
->>>>>>> e8c1df50
 
   var appDir = project.project.rootDir;
   var packageLoader = project.project.getPackageLoader();
@@ -1728,17 +1715,10 @@
   }, function () {
     var controlProgram = null;
 
-<<<<<<< HEAD
     var makeClientTarget = function (app, clientArch) {
       var client = new ClientTarget({
         packageLoader: packageLoader,
         arch: clientArch
-=======
-    var makeClientTarget = function (app, arch) {
-      var client = new ClientTarget({
-        packageLoader: packageLoader,
-        arch: arch
->>>>>>> e8c1df50
       });
 
       client.make({
@@ -1751,7 +1731,6 @@
     };
 
     var makeBlankClientTarget = function () {
-      // XXX
       var client = new ClientTarget({
         packageLoader: packageLoader,
         arch: "client.browser"
@@ -1803,12 +1782,8 @@
       });
 
       // Server
-<<<<<<< HEAD
       var browserClient = targets["client.browser"] ||
                           makeBlankClientTarget(app);
-=======
-      var browserClient = targets["client.browser"];
->>>>>>> e8c1df50
       if (browserClient) {
         var server = options.cachedServerTarget ||
                      makeServerTarget(app, browserClient);
