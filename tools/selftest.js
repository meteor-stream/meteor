var _ = require('underscore');
var path = require('path');
var fs = require('fs');
var files = require('./files.js');
var utils = require('./utils.js');
var parseStack = require('./parse-stack.js');
var release = require('./release.js');
var catalog = require('./catalog.js');
var archinfo = require('./archinfo.js');
var packageLoader = require('./package-loader.js');
var Future = require('fibers/future');
var uniload = require('./uniload.js');
var config = require('./config.js');
var buildmessage = require('./buildmessage.js');
var util = require('util');
var child_process = require('child_process');
var webdriver = require('browserstack-webdriver');
var phantomjs = require('phantomjs');
var catalogRemote = require('./catalog-remote.js');
var Package = uniload.load({ packages: ["ejson"] });

var toolPackageName = "meteor-tool";

// Exception representing a test failure
var TestFailure = function (reason, details) {
  var self = this;
  self.reason = reason;
  self.details = details || {};
  self.stack = (new Error).stack;
};

// Use this to decorate functions that throw TestFailure. Decorate the
// first function that should not be included in the call stack shown
// to the user.
var markStack = function (f) {
  return parseStack.markTop(f);
};

// Call from a test to throw a TestFailure exception and bail out of the test
var fail = markStack(function (reason) {
  throw new TestFailure(reason);
});

// Call from a test to assert that 'actual' is equal to 'expected',
// with 'actual' being the value that the test got and 'expected'
// being the expected value
var expectEqual = markStack(function (actual, expected) {
  if (! Package.ejson.EJSON.equals(actual, expected)) {
    throw new TestFailure("not-equal", {
      expected: expected,
      actual: actual
    });
  }
});

var expectThrows = markStack(function (f) {
  var threw = false;
  try {
    f();
  } catch (e) {
    threw = true;
  }

  if (! threw)
    throw new TestFailure("expected-exception");
});

var getToolsPackage = function () {
  buildmessage.assertInCapture();
  // Rebuild the tool package --- necessary because we don't actually
  // rebuild the tool in the cached version every time.
  if (catalog.complete.rebuildLocalPackages([toolPackageName]) !== 1) {
    throw Error("didn't rebuild meteor-tool?");
  }
  var loader = new packageLoader.PackageLoader({
    versions: null,
    catalog: catalog.complete
  });
  return loader.getPackage(toolPackageName);
};

// Execute a command synchronously, discarding stderr.
var execFileSync = function (binary, args, opts) {
  return Future.wrap(function(cb) {
    var cb2 = function(err, stdout, stderr) { cb(err, stdout); };
    child_process.execFile(binary, args, opts, cb2);
  })().wait();
};

var doOrThrow = function (f) {
  var ret;
  var messages = buildmessage.capture(function () {
    ret = f();
  });
  if (messages.hasMessages()) {
    throw Error(messages.formatMessages());
  }
  return ret;
};

///////////////////////////////////////////////////////////////////////////////
// Matcher
///////////////////////////////////////////////////////////////////////////////

// Handles the job of waiting until text is seen that matches a
// regular expression.

var Matcher = function (run) {
  var self = this;
  self.buf = "";
  self.ended = false;
  self.matchPattern = null;
  self.matchFuture = null;
  self.matchStrict = null;
  self.run = run; // used only to set a field on exceptions
};

_.extend(Matcher.prototype, {
  write: function (data) {
    var self = this;
    self.buf += data;
    self._tryMatch();
  },

  match: function (pattern, timeout, strict) {
    var self = this;
    if (self.matchFuture)
      throw new Error("already have a match pending?");
    self.matchPattern = pattern;
    self.matchStrict = strict;
    var f = self.matchFuture = new Future;
    self._tryMatch(); // could clear self.matchFuture

    var timer = null;
    if (timeout) {
      timer = setTimeout(function () {
        self.matchPattern = null;
        self.matchStrict = null;
        self.matchFuture = null;
        f['throw'](new TestFailure('match-timeout', { run: self.run }));
      }, timeout * 1000);
    }

    try {
      return f.wait();
    } finally {
      if (timer)
        clearTimeout(timer);
    }
  },

  end: function () {
    var self = this;
    self.ended = true;
    self._tryMatch();
    self.buf = '';
  },

  matchEmpty: function () {
    var self = this;

    if (self.buf.length > 0) {
      console.log("Extra junk is ", self.buf);
      throw new TestFailure('junk-at-end', { run: self.run });
    }
  },

  _tryMatch: function () {
    var self = this;

    var f = self.matchFuture;
    if (! f)
      return;

    var ret = null;

    if (self.matchPattern instanceof RegExp) {
      var m = self.buf.match(self.matchPattern);
      if (m) {
        if (self.matchStrict && m.index !== 0) {
          self.matchFuture = null;
          self.matchStrict = null;
          self.matchPattern = null;
          f['throw'](new TestFailure('junk-before', { run: self.run }));
          return;
        }
        ret = m;
        self.buf = self.buf.slice(m.index + m[0].length);
      }
    } else {
      var i = self.buf.indexOf(self.matchPattern);
      if (i !== -1) {
        if (self.matchStrict && i !== 0) {
          self.matchFuture = null;
          self.matchStrict = null;
          self.matchPattern = null;
          f['throw'](new TestFailure('junk-before', { run: self.run }));
          return;
        }
        ret = self.matchPattern;
        self.buf = self.buf.slice(i + self.matchPattern.length);
      }
    }

    if (ret !== null) {
      self.matchFuture = null;
      self.matchStrict = null;
      self.matchPattern = null;
      f['return'](ret);
      return;
    }

    if (self.ended) {
      self.matchFuture = null;
      self.matchStrict = null;
      self.matchPattern = null;
      f['throw'](new TestFailure('no-match', { run: self.run }));
      return;
    }
  }
});


///////////////////////////////////////////////////////////////////////////////
// OutputLog
///////////////////////////////////////////////////////////////////////////////

// Maintains a line-by-line merged log of multiple output channels
// (eg, stdout and stderr).

var OutputLog = function (run) {
  var self = this;

  // each entry is an object with keys 'channel', 'text', and if it is
  // the last entry and there was no newline terminator, 'bare'
  self.lines = [];

  // map from a channel name to an object representing a partially
  // read line of text on that channel. That object has keys 'text'
  // (text read), 'offset' (cursor position, equal to text.length
  // unless a '\r' has been read).
  self.buffers = {};

  // a Run, exclusively for inclusion in exceptions
  self.run = run;
};

_.extend(OutputLog.prototype, {
  write: function (channel, text) {
    var self = this;

    if (! _.has(self.buffers, 'channel'))
      self.buffers[channel] = { text: '', offset: 0};
    var b = self.buffers[channel];

    while (text.length) {
      var m = text.match(/^[^\n\r]+/);
      if (m) {
        // A run of non-control characters.
        b.text = b.text.substr(0, b.offset) +
          m[0] + b.text.substr(b.offset + m[0].length);
        b.offset += m[0].length;
        text = text.substr(m[0].length);
        continue;
      }

      if (text[0] === '\r') {
        b.offset = 0;
        text = text.substr(1);
        continue;
      }

      if (text[0] === '\n') {
        self.lines.push({ channel: channel, text: b.text });
        b.text = '';
        b.offset = 0;
        text = text.substr(1);
        continue;
      }

      throw new Error("conditions should have been exhaustive?");
    }
  },

  end: function () {
    var self = this;

    _.each(_.keys(self.buffers), function (channel) {
      if (self.buffers[channel].text.length) {
        self.lines.push({ channel: channel,
                          text: self.buffers[channel].text,
                          bare: true });
        self.buffers[channel] = { text: '', offset: 0};
      }
    });
  },

  forbid: function (pattern, channel) {
    var self = this;
    _.each(self.lines, function (line) {
      if (channel && channel !== line.channel)
        return;

      var match = (pattern instanceof RegExp) ?
        (line.text.match(pattern)) : (line.text.indexOf(pattern) !== -1);
      if (match)
        throw new TestFailure('forbidden-string-present', { run: self.run });
    });
  },

  get: function () {
    var self = this;
    return self.lines;
  }
});


///////////////////////////////////////////////////////////////////////////////
// Sandbox
///////////////////////////////////////////////////////////////////////////////

// Represents an install of the tool. Creating this creates a private
// sandbox with its own state, separate from the state of the current
// meteor install or checkout, from the user's homedir, and from the
// state of any other sandbox. It also creates an empty directory
// which will be, by default, the cwd for runs created inside the
// sandbox (you can change this with the cd() method).
//
// This will throw TestFailure if it has to build packages to set up
// the sandbox and the build fails. So, only call it from inside
// tests.
//
// options:
// - warehouse: set to sandbox the warehouse too. If you don't do
//   this, the tests are run in the same context (checkout or
//   warehouse) as the actual copy of meteor you're running (the
//   meteor in 'meteor self-test'. This may only be set when you're
//   running 'meteor self-test' from a checkout. If it is set, it
//   should look something like this:
//   {
//     version1: { tools: 'tools1', notices: (...) },
//     version2: { tools: 'tools2', upgraders: ["a"],
//     notices: (...), latest: true }
//   }
//   This would set up a simulated warehouse with two releases in it,
//   one called 'version1' and having a tools version of 'tools1', and
//   similarly with 'version2'/'tools2', with the latter being marked
//   as the latest release, and the latter also having a single
//   upgrader named "a". The releases are made by building the
//   checkout into a release, and are identical except for their
//   version names. If you pass 'notices' (which is optional), set it
//   to the verbatim contents of the notices.json file for the
//   release, as an object.
// - fakeMongo: if set, set an environment variable that causes our
//   'fake-mongod' stub process to be started instead of 'mongod'. The
//   tellMongo method then becomes available on Runs for controlling
//   the stub.
// - clients
//   - browserstack: true if browserstack clients should be used
//   - port: the port that the clients should run on

var Sandbox = function (options) {
  var self = this;
  // default options
  options = _.extend({ clients: {} }, options);

  self.root = files.mkdtemp();
  self.warehouse = null;

  self.home = path.join(self.root, 'home');
  fs.mkdirSync(self.home, 0755);
  self.cwd = self.home;
  self.env = {};
  self.fakeMongo = options.fakeMongo;

  // By default, tests use the package server that this meteor binary is built
  // with. If a test is tagged 'test-package-server', it uses the test
  // server. Tests that publish packages should have this flag; tests that
  // assume that the release's packages can be found on the server should not.
  // Note that this only affects subprocess meteor runs, not direct invocation
  // of packageClient!
  if (runningTest.tags['test-package-server']) {
    self.set('METEOR_PACKAGE_SERVER_URL', exports.testPackageServerUrl);
  }

  if (_.has(options, 'warehouse')) {
    if (!files.inCheckout())
      throw Error("make only use a fake warehouse in a checkout");
    self.warehouse = path.join(self.root, 'tropohouse');
    self._makeWarehouse(options.warehouse);
  }

  self.clients = [new PhantomClient({
    host: 'localhost',
    port: options.clients.port || 3000
  })];

  if (options.clients && options.clients.browserstack) {
    var browsers = [
      { browserName: 'firefox' },
      { browserName: 'chrome' },
      { browserName: 'internet explorer',
        browserVersion: '11' },
      { browserName: 'internet explorer',
        browserVersion: '8',
        timeout: 60 },
      { browserName: 'safari' },
      { browserName: 'android' }
    ];

    _.each(browsers, function (browser) {
      self.clients.push(new BrowserStackClient({
        host: 'localhost',
        port: 3000,
        browserName: browser.browserName,
        browserVersion: browser.browserVersion,
        timeout: browser.timeout
      }));
    });
  }

  // Figure out the 'meteor' to run
  if (self.warehouse)
    self.execPath = path.join(self.warehouse, 'meteor');
  else
    self.execPath = path.join(files.getCurrentToolsDir(), 'meteor');
};

_.extend(Sandbox.prototype, {
  // Create a new test run of the tool in this sandbox.
  run: function (/* arguments */) {
    var self = this;

    return new Run(self.execPath, {
      sandbox: self,
      args: _.toArray(arguments),
      cwd: self.cwd,
      env: self._makeEnv(),
      fakeMongo: self.fakeMongo
    });
  },

  // Tests a set of clients with the argument function. Each call to f(run)
  // instantiates a Run with a different client.
  // Use:
  // sandbox.testWithAllClients(function (run) {
  //   // pre-connection checks
  //   run.connectClient();
  //   // post-connection checks
  // });
  testWithAllClients: function (f) {
    var self = this;
    var argsArray = _.compact(_.toArray(arguments).slice(1));

    console.log("running test with " + self.clients.length + " client(s).");

    _.each(self.clients, function (client) {
      console.log("testing with " + client.name + "...");
      var run = new Run(self.execPath, {
        sandbox: self,
        args: argsArray,
        cwd: self.cwd,
        env: self._makeEnv(),
        fakeMongo: self.fakeMongo,
        client: client
      });
      run.baseTimeout = client.timeout;
      f(run);
    });
  },

  // Copy an app from a template into the current directory in the
  // sandbox. 'to' is the subdirectory to put the app in, and
  // 'template' is a subdirectory of tools/tests/apps to copy.
  //
  // Note that the arguments are the opposite order from 'cp'. That
  // seems more intuitive to me -- if you disagree, my apologies.
  //
  // For example:
  //   s.createApp('myapp', 'empty');
  //   s.cd('myapp');
  createApp: function (to, template) {
    var self = this;
    files.cp_r(path.join(__dirname, 'tests', 'apps', template),
               path.join(self.cwd, to),
               { ignore: [/^local$/] });
    // If the test isn't explicitly managing a mock warehouse, ensure that apps
    // run with our release by default.
    if (!self.warehouse && release.current.isProperRelease()) {
      self.write(path.join(to, '.meteor/release'), release.current.name);
    }
  },

  // Same as createApp, but with a package.
  //
  // For example:
  //   s.createPackage('mypack', 'empty');
  //   s.cd('mypack');
  createPackage: function (to, template) {
    var self = this;
    files.cp_r(path.join(__dirname, 'tests', 'packages', template),
               path.join(self.cwd, to));
  },

  // Change the cwd to be used for subsequent runs. For example:
  //   s.run('create', 'myapp').expectExit(0);
  //   s.cd('myapp');
  //   s.run('add', 'somepackage') ...
  // If you provide a callback, it will invoke the callback and then
  // change the cwd back to the previous value.  eg:
  //   s.cd('app1', function () {
  //     s.run('add', 'somepackage');
  //   });
  //   s.cd('app2', function () {
  //     s.run('add', 'somepackage');
  //   });
  cd: function (relativePath, callback) {
    var self = this;
    var previous = self.cwd;
    self.cwd = path.resolve(self.cwd, relativePath);
    if (callback) {
      callback();
      self.cwd = previous;
    }
  },

  // Set an environment variable for subsequent runs.
  set: function (name, value) {
    var self = this;
    self.env[name] = value;
  },

  // Undo set().
  unset: function (name) {
    var self = this;
    delete self.env[name];
  },

  // Write to a file in the sandbox, overwriting its current contents
  // if any. 'filename' is a path intepreted relative to the Sandbox's
  // cwd. 'contents' is a string (utf8 is assumed).
  write: function (filename, contents) {
    var self = this;
    fs.writeFileSync(path.join(self.cwd, filename), contents, 'utf8');
  },

  // Reads a file in the sandbox as a utf8 string. 'filename' is a
  // path intepreted relative to the Sandbox's cwd.  Returns null if
  // file does not exist.
  read: function (filename) {
    var self = this;
    var file = path.join(self.cwd, filename);
    if (!fs.existsSync(file))
      return null;
    else
      return fs.readFileSync(path.join(self.cwd, filename), 'utf8');
  },

  // Copy the contents of one file to another.  In these series of tests, we often
  // want to switch contents of package.js files. It is more legible to copy in
  // the backup file rather than trying to write into it manually.
  cp: function(from, to) {
    var self = this;
    var contents = self.read(from);
    if (!contents) {
      throw new Error("File " + from + " does not exist.");
    };
    self.write(to, contents);
  },

  // Delete a file in the sandbox. 'filename' is as in write().
  unlink: function (filename) {
    var self = this;
    fs.unlinkSync(path.join(self.cwd, filename));
  },

  // Make a directory in the sandbox. 'filename' is as in write().
  mkdir: function (dirname) {
    var self = this;
    var dirPath = path.join(self.cwd, dirname);
    if (! fs.existsSync(dirPath)) {
      fs.mkdirSync(dirPath);
    }
  },

  // Rename something in the sandbox. 'oldName' and 'newName' are as in write().
  rename: function (oldName, newName) {
    var self = this;
    fs.renameSync(path.join(self.cwd, oldName),
                  path.join(self.cwd, newName));
  },

  // Return the current contents of .meteorsession in the sandbox.
  readSessionFile: function () {
    var self = this;
    return fs.readFileSync(path.join(self.root, '.meteorsession'), 'utf8');
  },

  // Overwrite .meteorsession in the sandbox with 'contents'. You
  // could use this in conjunction with readSessionFile to save and
  // restore authentication states.
  writeSessionFile: function (contents) {
    var self = this;
    return fs.writeFileSync(path.join(self.root, '.meteorsession'),
                            contents, 'utf8');
  },

  _makeEnv: function () {
    var self = this;
    var env = _.clone(self.env);
    env.METEOR_SESSION_FILE = path.join(self.root, '.meteorsession');

    if (self.warehouse) {
      // Tell it where the warehouse lives.
      env.METEOR_WAREHOUSE_DIR = self.warehouse;
      // Don't ever try to refresh the stub catalog we made.
      env.METEOR_OFFLINE_CATALOG = "t";
    }

    // By default (ie, with no mock warehouse and no --release arg) we should be
    // testing the actual release this is built in, so we pretend that it is the
    // latest release.
    if (!self.warehouse && release.current.isProperRelease())
      env.METEOR_TEST_LATEST_RELEASE = release.current.name;
    return env;
  },

  // Writes a stub warehouse (really a tropohouse) to the directory
  // self.warehouse. This warehouse only contains a meteor-tool package and some
  // releases containing that tool only (and no packages).
  //
  // packageServerUrl indicates which package server we think we are using. Use
  // the default, if we do not pass this in; you should pass it in any case that
  // you will be specifying $METEOR_PACKAGE_SERVER_URL in the environment of a
  // command you are running in this sandbox.
  _makeWarehouse: function (releases) {
    var self = this;
    var serverUrl = self.env.METEOR_PACKAGE_SERVER_URL;
    var packagesDirectoryName = config.getPackagesDirectoryName(serverUrl);
    files.mkdir_p(path.join(self.warehouse, packagesDirectoryName), 0755);
    files.mkdir_p(path.join(self.warehouse, 'package-metadata', 'v1'), 0755);
    files.mkdir_p(path.join(self.warehouse, 'package-metadata', 'v1.1'), 0755);
    files.mkdir_p(path.join(self.warehouse, 'package-metadata', 'v2'), 0755);

    var stubCatalog = {
      syncToken: {},
      formatVersion: "1.0",
      collections: {
        packages: [],
        versions: [],
        builds: [],
        releaseTracks: [],
        releaseVersions: []
      }
    };

    // Build all packages and symlink them into the warehouse. Remember
    // their versions (which happen to contain build IDs).
    // XXX Not sure where this comment comes from. We should presumably
    // be building some packages besides meteor-tool (so that we can
    // build apps that contain core packages).

    var toolPackage, toolPackageDirectory;
    doOrThrow(function () {
      toolPackage = getToolsPackage();
      toolPackageDirectory = '.' + toolPackage.version + '.XXX++'
        + toolPackage.buildArchitectures();
      toolPackage.saveToPath(path.join(self.warehouse, packagesDirectoryName,
                                       toolPackageName, toolPackageDirectory),
                             { elideBuildInfo: true });
    });

    fs.symlinkSync(toolPackageDirectory,
                   path.join(self.warehouse, packagesDirectoryName,
                             toolPackageName, toolPackage.version));
    stubCatalog.collections.packages.push({
      name: toolPackageName,
      _id: utils.randomToken()
    });
    var toolVersionId = utils.randomToken();
    stubCatalog.collections.versions.push({
      packageName: toolPackageName,
      version: toolPackage.version,
      earliestCompatibleVersion: toolPackage.version,
      containsPlugins: false,
      description: toolPackage.metadata.summary,
      dependencies: {},
      compilerVersion: require('./compiler.js').BUILT_BY,
      _id: toolVersionId
    });

    self.toolPackageVersion = toolPackage.version;

    stubCatalog.collections.builds.push({
      architecture: toolPackage.buildArchitectures(),
      versionId: toolVersionId,
      _id: utils.randomToken()
    });
    stubCatalog.collections.releaseTracks.push({
      name: catalog.DEFAULT_TRACK,
      _id: utils.randomToken()
    });

    // Now create each requested release.
    _.each(releases, function (configuration, releaseName) {
      // Release info
      stubCatalog.collections.releaseVersions.push({
        track: catalog.DEFAULT_TRACK,
        _id: Math.random().toString(),
        version: releaseName,
        orderKey: releaseName,
        description: "test release " + releaseName,
        recommended: !!configuration.recommended,
        // XXX support multiple tools packages for springboard tests
        tool: toolPackageName + "@" + toolPackage.version,
        packages: {}
      });
    });

    // XXX: This is an incremental hack to be able to create apps from the
    // warehouse. We need the constraint solver that runs are create-time to be
    // able to solve for the starting app packages (standrd-app-packages,
    // insecure & autopublish). But the solution doesn't have to be
    // accurate. Later, when we care about the solution making sense, we should
    // consider actually importing real data.

    // XXXX: HACK.  We are going to cheat and assume that these are already
    // in the official catalog. Since we don't care about the contents, we
    // should be OK.
    var oldOffline = catalog.official.offline;
    catalog.official.offline = true;
    doOrThrow(function () {
      catalog.official.refresh();
    });
    _.each(
      ['autopublish', 'meteor-platform', 'insecure'],
      function (name) {
        var versionRec = doOrThrow(function () {
          return catalog.official.getLatestMainlineVersion(name);
        });
        if (!versionRec) {
          catalog.official.offline = false;
          doOrThrow(function () {
            catalog.official.refresh();
          });
          catalog.official.offline = true;
          versionRec = doOrThrow(function () {
            return catalog.official.getLatestMainlineVersion(name);
          });
          if (!versionRec) {
            throw new Error(" hack fails for " + name);
          }
        }
        var buildRec = doOrThrow(function () {
          return catalog.official.getAllBuilds(name, versionRec.version)[0];
        });

        // Insert into packages.
        stubCatalog.collections.packages.push({
          name: name,
          _id: utils.randomToken()
        });

        // Insert into versions. We are making up a lot of this data.
        var versionId = utils.randomToken();
        stubCatalog.collections.versions.push({
          packageName: name,
          version: versionRec.version,
          earliestCompatibleVersion: versionRec.earliestCompatibleVersion,
          containsPlugins: false,
          description: "warehouse test",
          dependencies: {},
          compilerVersion: require('./compiler.js').BUILT_BY,
          _id: versionRec._id
        });

        // Insert into builds. Assume the package is available for all
        // architectures.
        stubCatalog.collections.builds.push({
          buildArchitectures: "web.browser+os",
          versionId: versionRec._id,
          build: buildRec.build,
          _id: utils.randomToken()
        });
    });
    catalog.official.offline = oldOffline;

    var dataFile = config.getLocalPackageCacheFilename(serverUrl);
    var tmpCatalog = new catalogRemote.RemoteCatalog();
    tmpCatalog.initialize({packageStorage: path.join(self.warehouse, 'package-metadata', 'v2', dataFile)});
    tmpCatalog.insertData(stubCatalog);

    // And a cherry on top
    fs.symlinkSync(path.join(packagesDirectoryName,
                             toolPackageName, toolPackage.version,
                             'meteor-tool-' + archinfo.host(), 'meteor'),
                   path.join(self.warehouse, 'meteor'));
  }
});

///////////////////////////////////////////////////////////////////////////////
// Client
///////////////////////////////////////////////////////////////////////////////

var Client = function (options) {
  var self = this;

  self.host = options.host;
  self.port = options.port;
  self.url = "http://" + self.host + ":" + self.port + '/' +
    (Math.random() * 0x100000000 + 1).toString(36);
  self.timeout = options.timeout || 40;

  if (! self.connect || ! self.stop) {
    console.log("Missing methods in subclass of Client.");
  }
};

var SimpleProcess = function (command, args, options) {
  var self = this;

  var defaultOptions = {};
  // Make stdin,stdout & stderr pipes (not shared)
  defaultOptions.stdio = ['pipe', 'pipe', 'pipe'];
  defaultOptions.env = process.env;

  options = _.extend(defaultOptions, options);

  self.command = command;
  self.args = args;
  self.options = options;

  self.exitFuture = new Future();
  self.exitCode = undefined;

  self.stdout = '';
  self.stderr = '';
};

_.extend(SimpleProcess.prototype, {
  start: function () {
    var self = this;
    if (self.process) {
      throw new Error("Process already started");
    }
    self.process = child_process.spawn( self.command,
                                        self.args,
                                        self.options);
    self.process.on('close', function (exitCode) {
      self.exitCode = exitCode;

      // XXX: Disable through an option
      if (exitCode != 0) {
        console.log("Unexpected exit code", exitCode, "from", self.command, self.args, "\nstdout:\n", self.stdout, "\nstderr:\n", self.stderr);
      }
    });

    self.process.stdout.on('data', function (data) {
      self.stdout = self.stdout + data;
    });

    self.process.stderr.on('data', function (data) {
      self.stderr = self.stderr + data;
    });

    self.stdin = self.process.stdin;
  },

  waitForExit: function () {
    var self = this;
    self.exitFuture.wait();
    return self.exitCode;
  },

  kill: function () {
    var self = this;
    self.process.kill();
  }
});

// PhantomClient
var PhantomClient = function (options) {
  var self = this;
  Client.apply(this, arguments);

  self.name = "phantomjs";
  self.process = null;
};

util.inherits(PhantomClient, Client);

_.extend(PhantomClient.prototype, {
  connect: function () {
    var self = this;

    var phantomScript = "require('webpage').create().open('" + self.url + "');";
    var phantomPath = phantomjs.path;
<<<<<<< HEAD
    self.process = child_process.execFile(
      '/bin/bash',
      ['-c',
       ("exec " + phantomPath + " --load-images=no /dev/stdin <<'END'\n" +
        phantomScript + "\nEND\n")]);
=======

    self.process = new SimpleProcess(phantomjs.path, ['--load-images=no', '/dev/stdin']);
    self.process.start();
    self.process.stdin.write(phantomScript + "\n");
    self.process.stdin.end();
>>>>>>> cd43315e
  },

  stop: function() {
    var self = this;
    self.process && self.process.kill();
    self.process = null;
  }
});

// BrowserStackClient
var browserStackKey = null;

var BrowserStackClient = function (options) {
  var self = this;
  Client.apply(this, arguments);

  self.tunnelProcess = null;
  self.driver = null;

  self.browserName = options.browserName;
  self.browserVersion = options.browserVersion;

  self.name = "BrowserStack - " + self.browserName;
  if (self.browserVersion) {
    self.name += " " + self.browserVersion;
  }
};

util.inherits(BrowserStackClient, Client);

_.extend(BrowserStackClient.prototype, {
  connect: function () {
    var self = this;

    // memoize the key
    if (browserStackKey === null)
      browserStackKey = self._getBrowserStackKey();
    if (! browserStackKey)
      throw new Error("BrowserStack key not found. Ensure that you " +
        "have installed your S3 credentials.");

    var capabilities = {
      'browserName' : self.browserName,
      'browserstack.user' : 'meteor',
      'browserstack.local' : 'true',
      'browserstack.key' : browserStackKey
    };

    if (self.browserVersion) {
      capabilities.browserVersion = self.browserVersion;
    }

    self._launchBrowserStackTunnel(function (error) {
      if (error)
        throw error;

      self.driver = new webdriver.Builder().
        usingServer('http://hub.browserstack.com/wd/hub').
        withCapabilities(capabilities).
        build();
      self.driver.get(self.url);
    });
  },

  stop: function() {
    var self = this;
    self.tunnelProcess && self.tunnelProcess.kill();
    self.tunnelProcess = null;

    self.driver && self.driver.quit();
    self.driver = null;
  },

  _getBrowserStackKey: function () {
    var outputDir = path.join(files.mkdtemp(), "key");

    try {
      execFileSync("s3cmd", ["get",
        "s3://meteor-browserstack-keys/browserstack-key",
        outputDir
      ]);

      return fs.readFileSync(outputDir, "utf8").trim();
    } catch (e) {
      return null;
    }
  },

  _launchBrowserStackTunnel: function (callback) {
    var self = this;
    var browserStackPath =
      path.join(files.getDevBundle(), 'bin', 'BrowserStackLocal');
    fs.chmodSync(browserStackPath, 0755);

    var args = [
      browserStackPath,
      browserStackKey,
      [self.host, self.port, 0].join(','),
      // Disable Live Testing and Screenshots, just test with Automate.
      '-onlyAutomate',
      // Do not wait for the server to be ready to spawn the process.
      '-skipCheck'
    ];
    self.tunnelProcess = child_process.execFile(
      '/bin/bash',
      ['-c', args.join(' ')]
    );

    // Called when the SSH tunnel is established.
    self.tunnelProcess.stdout.on('data', function(data) {
      if (data.toString().match(/You can now access your local server/))
        callback();
    });
  }
});

///////////////////////////////////////////////////////////////////////////////
// Run
///////////////////////////////////////////////////////////////////////////////

// Represents a test run of the tool. Typically created through the
// run() method on Sandbox, but can also be created directly, say if
// you want to do something other than invoke the 'meteor' command in
// a nice sandbox.
//
// Options: args, cwd, env
var Run = function (execPath, options) {
  var self = this;

  self.execPath = execPath;
  self.cwd = options.cwd || process.cwd();
  self.env = options.env || {};
  self._args = [];
  self.proc = null;
  self.baseTimeout = 20;
  self.extraTime = 0;
  self.client = options.client;

  self.stdoutMatcher = new Matcher(self);
  self.stderrMatcher = new Matcher(self);
  self.outputLog = new OutputLog(self);

  self.exitStatus = undefined; // 'null' means failed rather than exited
  self.exitFutures = [];

  var opts = options.args || [];
  self.args.apply(self, opts || []);

  self.fakeMongoPort = null;
  self.fakeMongoConnection = null;
  if (options.fakeMongo) {
    self.fakeMongoPort = require('./utils.js').randomPort();
    self.env.METEOR_TEST_FAKE_MONGOD_CONTROL_PORT = self.fakeMongoPort;
  }

  runningTest.onCleanup(function () {
    self._stopWithoutWaiting();
  });
};

_.extend(Run.prototype, {
  // Set command-line arguments. This may be called multiple times as
  // long as the run has not yet started (the run starts after the
  // first call to a function that requires it, like match()).
  //
  // Pass as many arguments as you want. Non-object values will be
  // cast to string, and object values will be treated as maps from
  // option names to values.
  args: function (/* arguments */) {
    var self = this;

    if (self.proc)
      throw new Error("already started?");

    _.each(_.toArray(arguments), function (a) {
      if (typeof a !== "object") {
        self._args.push('' + a);
      } else {
        _.each(a, function (value, key) {
          self._args.push("--" + key);
          self._args.push('' + value);
        });
      }
    });
  },

  connectClient: function () {
    var self = this;
    if (! self.client)
      throw new Error("Must create Run with a client to use connectClient().");

    self._ensureStarted();
    self.client.connect();
  },

  _exited: function (status) {
    var self = this;

    if (self.exitStatus !== undefined)
      throw new Error("already exited?");

    self.client && self.client.stop();

    self.exitStatus = status;
    var exitFutures = self.exitFutures;
    self.exitFutures = null;
    _.each(exitFutures, function (f) {
      f['return']();
    });

    self.stdoutMatcher.end();
    self.stderrMatcher.end();
  },

  _ensureStarted: function () {
    var self = this;

    if (self.proc)
      return;

    var env = _.clone(process.env);
    _.extend(env, self.env);

    var child_process = require('child_process');
    self.proc = child_process.spawn(self.execPath, self._args, {
      cwd: self.cwd,
      env: env
    });

    self.proc.on('close', function (code, signal) {
      if (self.exitStatus === undefined)
        self._exited({ code: code, signal: signal });
    });

    self.proc.on('error', function (err) {
      if (self.exitStatus === undefined)
        self._exited(null);
    });

    self.proc.stdout.setEncoding('utf8');
    self.proc.stdout.on('data', function (data) {
      self.outputLog.write('stdout', data);
      self.stdoutMatcher.write(data);
    });

    self.proc.stderr.setEncoding('utf8');
    self.proc.stderr.on('data', function (data) {
      self.outputLog.write('stderr', data);
      self.stderrMatcher.write(data);
    });
  },

  // Wait until we get text on stdout that matches 'pattern', which
  // may be a regular expression or a string. Consume stdout up to
  // that point. If this pattern does not appear after a timeout (or
  // the program exits before emitting the pattern), fail.
  match: markStack(function (pattern, _strict) {
    var self = this;
    self._ensureStarted();

    var timeout = self.baseTimeout + self.extraTime;
    timeout *= utils.timeoutScaleFactor;
    self.extraTime = 0;
    return self.stdoutMatcher.match(pattern, timeout, _strict);
  }),

  // As expect(), but for stderr instead of stdout.
  matchErr: markStack(function (pattern, _strict) {
    var self = this;
    self._ensureStarted();

    var timeout = self.baseTimeout + self.extraTime;
    timeout *= utils.timeoutScaleFactor;
    self.extraTime = 0;
    return self.stderrMatcher.match(pattern, timeout, _strict);
  }),

  // Like match(), but won't skip ahead looking for a match. It must
  // follow immediately after the last thing we matched or read.
  read: markStack(function (pattern) {
    return this.match(pattern, true);
  }),

  // As read(), but for stderr instead of stdout.
  readErr: markStack(function (pattern) {
    return this.matchErr(pattern, true);
  }),

  // Assert that 'pattern' (again, a regexp or string) has not
  // occurred on stdout at any point so far in this run. Currently
  // this works on complete lines, so unlike match() and read(),
  // 'pattern' cannot span multiple lines, and furthermore if it is
  // called before the end of the program, it may not see text on a
  // partially read line. We could lift these restrictions easily, but
  // there may not be any benefit since the usual way to use this is
  // to call it after expectExit or expectEnd.
  forbid: markStack(function (pattern) {
    this._ensureStarted();
    this.outputLog.forbid(pattern, 'stdout');
  }),

  // As forbid(), but for stderr instead of stdout.
  forbidErr: markStack(function (pattern) {
    this._ensureStarted();
    this.outputLog.forbid(pattern, 'stderr');
  }),

  // Combination of forbid() and forbidErr(). Forbids the pattern on
  // both stdout and stderr.
  forbidAll: markStack(function (pattern) {
    this._ensureStarted();
    this.outputLog.forbid(pattern);
  }),

  // Expect the program to exit without anything further being
  // printed on either stdout or stderr.
  expectEnd: markStack(function () {
    var self = this;
    self._ensureStarted();

    var timeout = self.baseTimeout + self.extraTime;
    timeout *= utils.timeoutScaleFactor;
    self.extraTime = 0;
    self.expectExit();

    self.stdoutMatcher.matchEmpty();
    self.stderrMatcher.matchEmpty();
  }),

  // Expect the program to exit with the given (numeric) exit
  // status. Fail if the process exits with a different code, or if
  // the process does not exit after a timeout. You can also omit the
  // argument to simply wait for the program to exit.
  expectExit: markStack(function (code) {
    var self = this;
    self._ensureStarted();

    if (self.exitStatus === undefined) {
      var timeout = self.baseTimeout + self.extraTime;
      timeout *= utils.timeoutScaleFactor;
      self.extraTime = 0;

      var fut = new Future;
      self.exitFutures.push(fut);
      var timer = setTimeout(function () {
        self.exitFutures = _.without(self.exitFutures, fut);
        fut['throw'](new TestFailure('exit-timeout', { run: self }));
      }, timeout * 1000);

      try {
        fut.wait();
      } finally {
        clearTimeout(timer);
      }
    }

    if (! self.exitStatus)
      throw new TestFailure('spawn-failure', { run: self });
    if (code !== undefined && self.exitStatus.code !== code) {
      throw new TestFailure('wrong-exit-code', {
        expected: { code: code },
        actual: self.exitStatus,
        run: self
      });
    }
  }),

  // Extend the timeout for the next operation by 'secs' seconds.
  waitSecs: function (secs) {
    var self = this;
    self.extraTime += secs;
  },

  // Send 'string' to the program on its stdin.
  write: function (string) {
    var self = this;
    self._ensureStarted();
    self.proc.stdin.write(string);
  },

  // Kill the program and then wait for it to actually exit.
  stop: markStack(function () {
    var self = this;
    if (self.exitStatus === undefined) {
      self._ensureStarted();
      self.client && self.client.stop();
      self.proc.kill();
      self.expectExit();
    }
  }),

  // Like stop, but doesn't wait for it to exit.
  _stopWithoutWaiting: function () {
    var self = this;
    if (self.exitStatus === undefined && self.proc) {
      self.client && self.client.stop();
      self.proc.kill();
    }
  },

  // If the fakeMongo option was set, sent a command to the stub
  // mongod. Available commands currently are:
  //
  // - { stdout: "xyz" } to make fake-mongod write "xyz" to stdout
  // - { stderr: "xyz" } likewise for stderr
  // - { exit: 123 } to make fake-mongod exit with code 123
  //
  // Blocks until a connection to fake-mongod can be
  // established. Throws a TestFailure if it cannot be established.
  tellMongo: markStack(function (command) {
    var self = this;

    if (! self.fakeMongoPort)
      throw new Error("fakeMongo option on sandbox must be set");

    self._ensureStarted();

    // If it's the first time we've called tellMongo on this sandbox,
    // open a connection to fake-mongod. Wait up to 2 seconds for it
    // to accept the connection, retrying every 100ms.
    //
    // XXX we never clean up this connection. Hopefully once
    // fake-mongod has dropped its end of the connection, and we hold
    // no reference to our end, it will get gc'd. If not, that's not
    // great, but it probably doesn't actually create any practical
    // problems since this is only for testing.
    if (! self.fakeMongoConnection) {
      var net = require('net');

      var lastStartTime = 0;
      for (var attempts = 0; ! self.fakeMongoConnection && attempts < 50;
           attempts ++) {
        // Throttle attempts to one every 100ms
        utils.sleepMs((lastStartTime + 100) - (+ new Date));
        lastStartTime = +(new Date);

        // Use an anonymous function so that each iteration of the
        // loop gets its own values of 'fut' and 'conn'.
        (function () {
          var fut = new Future;
          var conn = net.connect(self.fakeMongoPort, function () {
            if (fut)
              fut['return'](true);
          });
          conn.setNoDelay();
          conn.on('error', function () {
            if (fut)
              fut['return'](false);
          });
          setTimeout(function () {
            if (fut)
              fut['return'](false); // 100ms connection timeout
          }, 100);

          // This is all arranged so that if a previous attempt
          // belatedly succeeds, somehow, we ignore it.
          if (fut.wait())
            self.fakeMongoConnection = conn;
          fut = null;
        })();
      }

      if (! self.fakeMongoConnection)
        throw new TestFailure("mongo-not-running", { run: self });
    }

    self.fakeMongoConnection.write(JSON.stringify(command) + "\n");
    // If we told it to exit, then we should close our end and connect again if
    // asked to send more.
    if (command.exit) {
      self.fakeMongoConnection.end();
      self.fakeMongoConnection = null;
    }
  })
});


///////////////////////////////////////////////////////////////////////////////
// Defining tests
///////////////////////////////////////////////////////////////////////////////

var Test = function (options) {
  var self = this;
  self.name = options.name;
  self.file = options.file;
  self.fileHash = options.fileHash;
  self.tags = options.tags || {};
  self.f = options.func;
  self.cleanupHandlers = [];
};

_.extend(Test.prototype, {
  onCleanup: function (cleanupHandler) {
    this.cleanupHandlers.push(cleanupHandler);
  },
  cleanup: function () {
    var self = this;
    _.each(self.cleanupHandlers, function (cleanupHandler) {
      cleanupHandler();
    });
    self.cleanupHandlers = [];
  }
});

var allTests = null;
var fileBeingLoaded = null;
var fileBeingLoadedHash = null;
var runningTest = null;
var getAllTests = function () {
  if (allTests)
    return allTests;
  allTests = [];

  // Load all files in the 'tests' directory that end in .js. They
  // are supposed to then call define() to register their tests.
  var testdir = path.join(__dirname, 'tests');
  var filenames = fs.readdirSync(testdir);
  _.each(filenames, function (n) {
    if (! n.match(/^[^.].*\.js$/)) // ends in '.js', doesn't start with '.'
      return;
    try {
      if (fileBeingLoaded)
        throw new Error("called recursively?");
      fileBeingLoaded = path.basename(n, '.js');

      var fullPath = path.join(testdir, n);
      var contents = fs.readFileSync(fullPath, 'utf8');
      fileBeingLoadedHash =
        require('crypto').createHash('sha1').update(contents).digest('hex');

      require(path.join(testdir, n));
    } finally {
      fileBeingLoaded = null;
      fileBeingLoadedHash = null;
    }
  });

  return allTests;
};

var define = function (name, tagsList, f) {
  if (typeof tagsList === "function") {
    // tagsList is optional
    f = tagsList;
    tagsList = [];
  }

  var tags = {};
  _.each(tagsList, function (tag) {
    tags[tag] = true;
  });

  allTests.push(new Test({
    name: name,
    tags: tags,
    file: fileBeingLoaded,
    fileHash: fileBeingLoadedHash,
    func: f
  }));
};


///////////////////////////////////////////////////////////////////////////////
// Running tests
///////////////////////////////////////////////////////////////////////////////

var tagDescriptions = {
  checkout: 'can only run from checkouts',
  net: 'require an internet connection',
  slow: 'take quite a long time',
  // these last two are not actually test tags; they reflect the use of
  // --changed and --tests
  unchanged: 'unchanged since last pass',
  'non-matching': "don't match specified pattern"
};

// options: onlyChanged, offline, includeSlowTests, historyLines, testRegexp
//          clients:
//             - browserstack (need s3cmd credentials)
var runTests = function (options) {
  var failureCount = 0;

  var tests = getAllTests();

  if (! tests.length) {
    process.stderr.write("No tests defined.\n");
    return 0;
  }

  var testStateFile = path.join(process.env.HOME, '.meteortest');
  var testState;
  if (fs.existsSync(testStateFile))
    testState = JSON.parse(fs.readFileSync(testStateFile, 'utf8'));
  if (! testState || testState.version !== 1)
    testState = { version: 1, lastPassedHashes: {} };
  var currentHashes = {};

  // _.keys(skipCounts) is the set of tags to skip
  var skipCounts = {};
  if (! files.inCheckout())
    skipCounts['checkout'] = 0;

  if (options.offline)
    skipCounts['net'] = 0;

  if (! options.includeSlowTests)
    skipCounts['slow'] = 0;

  if (options.testRegexp) {
    var lengthBeforeTestRegexp = tests.length;
    // Filter out tests whose name doesn't match.
    tests = _.filter(tests, function (test) {
      return options.testRegexp.test(test.name);
    });
    skipCounts['non-matching'] = lengthBeforeTestRegexp - tests.length;
  }

  if (options.onlyChanged) {
    var lengthBeforeOnlyChanged = tests.length;
    // Filter out tests that haven't changed since they last passed.
    tests = _.filter(tests, function (test) {
      return test.fileHash !== testState.lastPassedHashes[test.file];
    });
    skipCounts.unchanged = lengthBeforeOnlyChanged - tests.length;
  }

  var failuresInFile = {};
  var skipsInFile = {};
  var totalRun = 0;
  _.each(tests, function (test) {
    currentHashes[test.file] = test.fileHash;
    // Is this a test we're supposed to skip?
    var shouldSkip = false;
    _.each(_.keys(test.tags), function (tag) {
      if (_.has(skipCounts, tag)) {
        shouldSkip = true;
        skipCounts[tag] ++;
      }
    });
    if (shouldSkip) {
      skipsInFile[test.file] = true;
      return;
    }

    totalRun++;
    process.stderr.write(test.name + "... ");

    var failure = null;
    try {
      runningTest = test;
      test.f(options);
    } catch (e) {
      if (e instanceof TestFailure) {
        failure = e;
      } else {
        process.stderr.write("exception\n\n");
        throw e;
      }
    } finally {
      runningTest = null;
      test.cleanup();
    }

    if (failure) {
      process.stderr.write("fail!\n");
      failureCount++;
      var frames = parseStack.parse(failure);
      var relpath = path.relative(files.getCurrentToolsDir(),
                                  frames[0].file);
      process.stderr.write("  => " + failure.reason + " at " +
                           relpath + ":" + frames[0].line + "\n");
      if (failure.reason === 'no-match') {
      }
      if (failure.reason === "wrong-exit-code") {
        var s = function (status) {
          return status.signal || ('' + status.code) || "???";
        };

        process.stderr.write("  => Expected: " + s(failure.details.expected) +
                             "; actual: " + s(failure.details.actual) + "\n");
      }
      if (failure.reason === 'expected-exception') {
      }
      if (failure.reason === 'not-equal') {
        process.stderr.write(
"  => Expected: " + JSON.stringify(failure.details.expected) +
"; actual: " + JSON.stringify(failure.details.actual) + "\n");
      }

      if (failure.details.run) {
        failure.details.run.outputLog.end();
        var lines = failure.details.run.outputLog.get();
        if (! lines.length) {
          process.stderr.write("  => No output\n");
        } else {
          var historyLines = options.historyLines || 100;

          process.stderr.write("  => Last " + historyLines + " lines:\n");
          _.each(lines.slice(-historyLines), function (line) {
            process.stderr.write("  " +
                                 (line.channel === "stderr" ? "2| " : "1| ") +
                                 line.text +
                                 (line.bare ? "%" : "") + "\n");
          });
        }
      }

      if (failure.details.messages) {
        process.stderr.write("  => Errors while building:\n");
        process.stderr.write(failure.details.messages.formatMessages());
      }

      failuresInFile[test.file] = true;
    } else {
      process.stderr.write("ok\n");
    }
  });

  _.each(_.keys(currentHashes), function (f) {
    if (failuresInFile[f])
      delete testState.lastPassedHashes[f];
    else if (! skipsInFile[f])
      testState.lastPassedHashes[f] = currentHashes[f];
  });

  if (tests.length)
    fs.writeFileSync(testStateFile, JSON.stringify(testState), 'utf8');

  if (totalRun > 0)
    process.stderr.write("\n");

  var totalSkipCount = 0;
  _.each(skipCounts, function (count, tag) {
    totalSkipCount += count;
    if (count) {
      process.stderr.write("Skipped " + count + " " + tag + " test" +
                           (count > 1 ? "s" : "") + " (" +
                           tagDescriptions[tag] + ")\n");
    }
  });

  if (tests.length === 0) {
    process.stderr.write("No tests run.\n");
    return 0;
  } else if (failureCount === 0) {
    var disclaimers = '';
    if (totalSkipCount > 0)
      disclaimers += " other";
    process.stderr.write("All" + disclaimers + " tests passed.\n");
    return 0;
  } else {
    process.stderr.write(failureCount + " failure" +
                         (failureCount > 1 ? "s" : "") + ".\n");
    return 1;
  }
};

// To create self-tests:
//
// Create a new .js file in the tests directory. It will be picked
// up automatically.
//
// Start your file with something like:
//   var selftest = require('../selftest.js');
//   var Sandbox = selftest.Sandbox;
//
// Define tests with:
//   selftest.define("test-name", ['tag1', 'tag2'], function () {
//     ...
//   });
//
// The tags are used to group tests. Currently used tags:
//   - 'checkout': should only be run when we're running from a
//     checkout as opposed to a released copy.
//   - 'net': test requires an internet connection. Not going to work
//     if you're on a plane; will be skipped if we appear to be
//     offline unless run with 'self-test --force-online'.
//   - 'slow': test is slow enough that you don't want to run it
//     except on purpose. Won't run unless you say 'self-test --slow'.
//
// If you don't want to set any tags, you can omit that parameter
// entirely.
//
// Inside your test function, first create a Sandbox object, then call
// the run() method on the sandbox to set up a new run of meteor with
// arguments of your choice, and then use functions like match(),
// write(), and expectExit() to script that run.

_.extend(exports, {
  runTests: runTests,
  markStack: markStack,
  define: define,
  Sandbox: Sandbox,
  Run: Run,
  fail: fail,
  expectEqual: expectEqual,
  expectThrows: expectThrows,
  getToolsPackage: getToolsPackage,
  execFileSync: execFileSync,
  doOrThrow: doOrThrow,
  testPackageServerUrl: config.getTestPackageServerUrl()
});<|MERGE_RESOLUTION|>--- conflicted
+++ resolved
@@ -895,19 +895,11 @@
 
     var phantomScript = "require('webpage').create().open('" + self.url + "');";
     var phantomPath = phantomjs.path;
-<<<<<<< HEAD
     self.process = child_process.execFile(
       '/bin/bash',
       ['-c',
        ("exec " + phantomPath + " --load-images=no /dev/stdin <<'END'\n" +
         phantomScript + "\nEND\n")]);
-=======
-
-    self.process = new SimpleProcess(phantomjs.path, ['--load-images=no', '/dev/stdin']);
-    self.process.start();
-    self.process.stdin.write(phantomScript + "\n");
-    self.process.stdin.end();
->>>>>>> cd43315e
   },
 
   stop: function() {
