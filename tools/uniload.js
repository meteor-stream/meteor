--- conflicted
+++ resolved
@@ -19,15 +19,10 @@
   'meteor',
   'minifiers',
   'minimongo',
-<<<<<<< HEAD
-  'mongo-livedata',
+  'mongo',
   'package-version-parser',
   'boilerplate-generator',
   'webapp-hashing'
-=======
-  'mongo',
-  'package-version-parser'
->>>>>>> 9bbdc824
 ];
 
 // Load unipackages into the currently running node.js process. Use
