--- conflicted
+++ resolved
@@ -265,7 +265,6 @@
   return ret + '$';
 };
 
-<<<<<<< HEAD
 exports.isDirectory = function (dir) {
   try {
     // use stat rather than lstat since symlink to dir is OK
@@ -274,11 +273,9 @@
     return false;
   }
   return stats.isDirectory();
-=======
 
 // XXX from Underscore.String (http://epeli.github.com/underscore.string/)
 exports.startsWith = function(str, starts) {
   return str.length >= starts.length &&
     str.substring(0, starts.length) === starts;
->>>>>>> 71917200
 };